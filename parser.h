--- conflicted
+++ resolved
@@ -423,17 +423,11 @@
  * undefined.
  */
 typedef struct {
-<<<<<<< HEAD
-	IdentifierNode *scope;  /**< A pointer to the scope to create the variable in. */
-	IdentifierNode *target; /**< A pointer to the name of the variable to create. */
-	ExprNode *expr;         /**< An optional pointer to the expression to initialize \a target to. */
-=======
 	IdentifierNode *scope;  /**< The scope to create the variable in. */
 	IdentifierNode *target; /**< The name of the variable to create. */
 	ExprNode *expr;         /**< An optional initialization expression. */
 	TypeNode *type;         /**< An optional initialization type. */
 	IdentifierNode *parent; /**< An optional inherited array. */
->>>>>>> b27e3d1e
 } DeclarationStmtNode;
 
 /**

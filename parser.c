--- conflicted
+++ resolved
@@ -286,17 +286,6 @@
 	return p;
 }
 
-<<<<<<< HEAD
-/** Deletes an IdentifierNode structure.
-  *
-  * \pre \a node was created by createIdentifierNode(char *, const char *, unsigned int).
-  *
-  * \post The memory at \a node and any of its associated members will be
-  *       freed.
-  *
-  * \see createIdentifierNode(char *, const char *, unsigned int) */
-void deleteIdentifierNode(IdentifierNode *node) /**< [in,out] A pointer to the IdentifierNode structure to be deleted. */
-=======
 /**
  * Deletes an identifier.
  *
@@ -305,7 +294,6 @@
  * \post The memory at \a node and all of its members will be freed.
  */
 void deleteIdentifierNode(IdentifierNode *node)
->>>>>>> b27e3d1e
 {
 	if (!node) return;
 	switch (node->type) {
@@ -345,22 +333,6 @@
 	return p;
 }
 
-<<<<<<< HEAD
-/** Adds an IdentifierNode structure to an IdentifierNodeList structure.
-  *
-  * \pre \a list was created by createIdentifierNodeList(void).
-  * \pre \a node was created by createIdentifierNode(char *, const char *, unsigned int).
-  *
-  * \post \a node will be added on to the end of \a list and the size of
-  *       \a list will be updated accordingly.
-  *
-  * \return A pointer to the added IdentifierNode structure (will be the same as
-  *         \a node).
-  *
-  * \retval NULL realloc was unable to allocate memory. */
-IdentifierNode *addIdentifierNode(IdentifierNodeList *list,   /**< [in,out] A pointer to the IdentifierNodeList structure to add \a node to. */
-                                  IdentifierNode *node) /**< [in] A pointer to the IdentifierNode structure to add to \a list. */
-=======
 /**
  * Adds an identifier to a list.
  *
@@ -377,7 +349,6 @@
  */
 int addIdentifierNode(IdentifierNodeList *list,
                       IdentifierNode *node)
->>>>>>> b27e3d1e
 {
 	unsigned int newsize = list->num + 1;
 	void *mem = realloc(list->ids, sizeof(IdentifierNode *) * newsize);
@@ -614,20 +585,6 @@
 	free(list);
 }
 
-<<<<<<< HEAD
-/** Creates a CastStmtNode structure.
-  *
-  * \pre \a target was created by createIdentifierNode(char *, const char *, unsigned int).
-  * \pre \a newtype was created by createTypeNode(ConstantType).
-  *
-  * \return A pointer to a CastStmtNode structure with the desired properties.
-  *
-  * \retval NULL malloc was unable to allocate memory.
-  *
-  * \see deleteCastStmtNode(CastStmtNode *) */
-CastStmtNode *createCastStmtNode(IdentifierNode *target, /**< [in] A pointer to the name of the variable whose type is to be changed to \a newtype. */
-                                 TypeNode *newtype)      /**< [in] A pointer to the type to change \a target to. */
-=======
 /**
  * Creates a cast statement.
  *
@@ -641,7 +598,6 @@
  */
 CastStmtNode *createCastStmtNode(IdentifierNode *target,
                                  TypeNode *newtype)
->>>>>>> b27e3d1e
 {
 	CastStmtNode *p = malloc(sizeof(CastStmtNode));
 	if (!p) {
@@ -706,18 +662,6 @@
 	free(node);
 }
 
-<<<<<<< HEAD
-/** Creates an InputStmtNode structure.
-  *
-  * \pre \a target was created by createIdentifierNode(char *, const char *, unsigned int).
-  *
-  * \return A pointer to an InputStmtNode structure with the desired properties.
-  *
-  * \retval NULL malloc was unable to allocate memory.
-  *
-  * \see deleteInputStmtNode(InputStmtNode *) */
-InputStmtNode *createInputStmtNode(IdentifierNode *target) /**< [in] A pointer to the name of the variable to store the input in. */
-=======
 /**
  * Creates an input statement.
  *
@@ -728,7 +672,6 @@
  * \retval NULL Memory allocation failed.
  */
 InputStmtNode *createInputStmtNode(IdentifierNode *target)
->>>>>>> b27e3d1e
 {
 	InputStmtNode *p = malloc(sizeof(InputStmtNode));
 	if (!p) {
@@ -753,21 +696,6 @@
 	free(node);
 }
 
-<<<<<<< HEAD
-/** Creates an AssignmentStmtNode structure.
-  *
-  * \pre \a target was created by createIdentifierNode(char *, const char *, unsigned int).
-  * \pre \a expr was created by createExprNode(ExprType, void *).
-  *
-  * \return A pointer to an AssignmentStmtNode structure with the desired
-  *         properties.
-  *
-  * \retval NULL malloc was unable to allocate memory.
-  *
-  * \see deleteAssignmentStmtNode(AssignmentStmtNode *) */
-AssignmentStmtNode *createAssignmentStmtNode(IdentifierNode *target, /**< [in] A pointer to the name of the variable to store the evaluated contents of a \a expr into. */
-                                             ExprNode *expr)         /**< [in] A pointer to the expression to evaluate and store in \a target. */
-=======
 /**
  * Creates an assignment statement.
  *
@@ -781,7 +709,6 @@
  */
 AssignmentStmtNode *createAssignmentStmtNode(IdentifierNode *target,
                                              ExprNode *expr)
->>>>>>> b27e3d1e
 {
 	AssignmentStmtNode *p = malloc(sizeof(AssignmentStmtNode));
 	if (!p) {
@@ -808,23 +735,6 @@
 	free(node);
 }
 
-<<<<<<< HEAD
-/** Creates a DeclarationStmtNode structure.
-  *
-  * \pre \a scope was created by createIdentifierNode(char *, const char *, unsigned int).
-  * \pre \a target was created by createIdentifierNode(char *, const char *, unsigned int).
-  * \pre \a expr was created by createExprNode(ExprType, void *).
-  *
-  * \return A pointer to a DeclarationStmtNode structure with the desired
-  *         properties.
-  *
-  * \retval NULL malloc was unable to allocate memory.
-  *
-  * \see deleteDeclarationStmtNode(DeclarationStmtNode *) */
-DeclarationStmtNode *createDeclarationStmtNode(IdentifierNode *scope,  /**< [in] A pointer to the scope to create the variable in. */
-                                               IdentifierNode *target, /**< [in] A pointer to the name of the variable to create. */
-                                               ExprNode *expr)         /**< [in] An optional pointer to the expression to initialize \a target to. */
-=======
 /**
  * Creates a declaration statement.
  *
@@ -847,7 +757,6 @@
                                                ExprNode *expr,
                                                TypeNode *type,
                                                IdentifierNode *parent)
->>>>>>> b27e3d1e
 {
 	DeclarationStmtNode *p = malloc(sizeof(DeclarationStmtNode));
 	if (!p) {
@@ -1014,26 +923,6 @@
 	free(node);
 }
 
-<<<<<<< HEAD
-/** Creates a LoopStmtNode structure.
-  *
-  * \pre \a name was created by createIdentifierNode(char *, const char *, unsigned int).
-  * \pre \a var was created by createIdentifierNode(char *, const char *, unsigned int).
-  * \pre \a guard was created by createExprNode(ExprType, void *).
-  * \pre \a update was created by createExprNode(ExprType, void *).
-  * \pre \a body was created by createBlockNode(StmtNodeList *).
-  *
-  * \return A pointer to a LoopStmtNode structure with the desired properties.
-  *
-  * \retval NULL malloc was unable to allocate memory.
-  *
-  * \see deleteLoopStmtNode(LoopStmtNode *) */
-LoopStmtNode *createLoopStmtNode(IdentifierNode *name, /**< [in] A pointer to the name of the loop. */
-                                 IdentifierNode *var,  /**< [in] A pointer to the name of the variable to be updated by \a update. */
-                                 ExprNode *guard,      /**< [in] A pointer to the expression to determine if the loop will continue. */
-                                 ExprNode *update,     /**< [in] A pointer to the expression to evaluate to update \a var. */
-                                 BlockNode *body)      /**< [in] A pointer to the block of code to be executed with each iteration of the loop. */
-=======
 /**
  * Creates a loop statement.
  *
@@ -1056,7 +945,6 @@
                                  ExprNode *guard,
                                  ExprNode *update,
                                  BlockNode *body)
->>>>>>> b27e3d1e
 {
 	LoopStmtNode *p = malloc(sizeof(LoopStmtNode));
 	if (!p) {
@@ -1089,26 +977,6 @@
 	free(node);
 }
 
-<<<<<<< HEAD
-/** Creates a FuncDefStmtNode structure.
-  *
-  * \pre \a scope was created by createIdentifierNode(char *, const char *, unsigned int).
-  * \pre \a name was created by createIdentifierNode(char *, const char *, unsigned int).
-  * \pre \a args was created by createIdentifierNodeList(void) and contains
-  *      items added by addIdentifierNode(IdentifierNodeList *, IdentifierNode *).
-  * \pre \a body was created by createBlockNode(StmtNodeList *).
-  *
-  * \return A pointer to a FuncDefStmtNode structure with the desired
-  *         properties.
-  *
-  * \retval NULL malloc was unable to allocate memory.
-  *
-  * \see deleteFuncDefStmtNode(FuncDefStmtNode *) */
-FuncDefStmtNode *createFuncDefStmtNode(IdentifierNode *scope,    /**< [in] A pointer to the scope to define the function in. */
-                                       IdentifierNode *name,     /**< [in] A pointer to the name of the function. */
-                                       IdentifierNodeList *args, /**< [in] A pointer to an array of the names of the arguments of the function. */
-                                       BlockNode *body)          /**< [in] A pointer to the block of code defined by the function. */
-=======
 /**
  * Creates a deallocation statement.
  *
@@ -1163,7 +1031,6 @@
                                        IdentifierNode *name,
                                        IdentifierNodeList *args,
                                        BlockNode *body)
->>>>>>> b27e3d1e
 {
 	FuncDefStmtNode *p = malloc(sizeof(FuncDefStmtNode));
 	if (!p) {
@@ -1194,26 +1061,6 @@
 	free(node);
 }
 
-<<<<<<< HEAD
-/** Creates an ExprNode structure.
-  *
-  * \pre \a expr contains a structure created corresponding to \a type:
-  *      - ET_CAST: createCastExprNode(ExprNode *, TypeNode *)
-  *      - ET_CONSTANT: createBooleanConstantNode(int), createIntegerConstantNode(int),
-  *        createFloatConstantNode(float), or createStringConstantNode(char *).
-  *      - ET_IDENTIFIER: createIdentifierNode(char *, const char *, unsigned int)
-  *      - ET_FUNCCALL: createFuncCallExprNode(FuncDefStmtNode *, ExprNodeList *)
-  *      - ET_OP: createOpExprNode(OpType, ExprNodeList *)
-  *      - ET_IMPVAR: (for the \ref impvar "implicit variable") no structure needed, use \c NULL
-  *
-  * \return A pointer to an ExprNode structure with the desired properties.
-  *
-  * \retval NULL malloc was unable to allocate memory.
-  *
-  * \see deleteExprNode(ExprNode *) */
-ExprNode *createExprNode(ExprType type, /**< [in] The type of expression stored in \a expr. */
-                         void *expr)    /**< [in] A pointer to the particular expression structure. */
-=======
 /**
  * Creates an alternate array definition statement.
  *
@@ -1271,7 +1118,6 @@
  */
 ExprNode *createExprNode(ExprType type,
                          void *expr)
->>>>>>> b27e3d1e
 {
 	ExprNode *p = malloc(sizeof(ExprNode));
 	if (!p) {
@@ -2054,45 +1900,6 @@
 	else {
 		if (node) deleteConstantNode(node);
 	}
-<<<<<<< HEAD
-	/* Note that identifiers may refer to function calls and if so, must
-	 * contain an appropriate number of arguments. */
-	else if (peekToken(&tokens, TT_IDENTIFIER)) {
-		FuncDefStmtNode *fun = NULL;
-		/* Function Call */
-		if ((fun = lookupFuncDefStmtNode(functab, (*tokens)->image))) {
-			FuncCallExprNode *node = NULL;
-			ExprNodeList *args = NULL;
-			unsigned int n;
-			acceptToken(&tokens, TT_IDENTIFIER); /* Will succeed, checked for this above */
-#ifdef DEBUG
-			debug("ET_FUNCCALL");
-#endif
-			args = createExprNodeList();
-			for (n = 0; n < fun->args->num; n++) {
-				ExprNode *arg = parseExprNode(&tokens, functab);
-				if (!arg) {
-					deleteExprNodeList(args);
-					return NULL;
-				}
-				addExprNode(args, arg);
-			}
-			node = createFuncCallExprNode(fun, args);
-			if (!node) {
-				deleteExprNodeList(args);
-				return NULL;
-			}
-			ret = createExprNode(ET_FUNCCALL, node);
-			if (!ret) {
-				deleteExprNodeList(args);
-				deleteFuncCallExprNode(node);
-				return NULL;
-			}
-		}
-		/* Identifier */
-		else {
-			IdentifierNode *node = NULL;
-=======
 
 	return NULL;
 }
@@ -2116,7 +1923,6 @@
 	/* Work from a copy of the token stream in case something goes wrong */
 	Token **tokens = *tokenp;
 
->>>>>>> b27e3d1e
 #ifdef DEBUG
 	debug("ET_IDENTIFIER");
 #endif
@@ -4125,101 +3931,12 @@
 #ifdef DEBUG
 			debug("ST_EXPR");
 #endif
-<<<<<<< HEAD
-		if (!acceptToken(&tokens, TT_NEWLINE)) {
-			error("expected end of expression", tokens);
-			return NULL;
-		}
-		guards = createExprNodeList();
-		if (!guards) return NULL;
-		blocks = createBlockNodeList();
-		if (!blocks) {
-			deleteExprNodeList(guards);
-			return NULL;
-		}
-		do {
-			ConstantNode *c = NULL;
-			ExprNode *guard = NULL;
-			BlockNode *block = NULL;
-			unsigned int n = 0;
-			if (!acceptToken(&tokens, TT_OMG)) {
-				error("expected OMG", tokens);
-				deleteExprNodeList(guards);
-				deleteBlockNodeList(blocks);
-				return NULL;
-			}
-			/** \note The 1.2 specification only allows constant
-			  *       values for OMG guards thus this function
-			  *       explicitly checks for them. */
-			c = parseConstantNode(&tokens);
-			if (!c) {
-				deleteExprNodeList(guards);
-				deleteBlockNodeList(blocks);
-				return NULL;
-			}
-			/* Check for string interpolation */
-			if (c->type == CT_STRING && strstr(c->data.s, ":{")) {
-				error("cannot use an interpolated string as an OMG literal", tokens);
-				return NULL;
-			}
-			/* Check if constant is unique */
-			for (n = 0; n < guards->num; n++) {
-				ConstantNode *test = guards->exprs[n]->expr;
-				if (c->type == test->type) {
-					if (((c->type == CT_BOOLEAN || c->type == CT_INTEGER)
-							&& c->data.i == test->data.i)
-							|| (c->type == CT_FLOAT
-							&& c->data.f == test->data.f)
-							|| (c->type == CT_STRING
-							&& !strcmp(c->data.s, test->data.s))) {
-								deleteExprNodeList(guards);
-								deleteBlockNodeList(blocks);
-								deleteConstantNode(c);
-								error("duplicate OMG literal", tokens);
-								return NULL;
-					}
-				}
-			}
-			guard = createExprNode(ET_CONSTANT, c);
-			if (!guard) {
-				deleteExprNodeList(guards);
-				deleteBlockNodeList(blocks);
-				deleteConstantNode(c);
-				return NULL;
-			}
-			if (!addExprNode(guards, guard)) {
-				deleteExprNodeList(guards);
-				deleteBlockNodeList(blocks);
-				deleteExprNode(guard);
-				return NULL;
-			}
-			if (!acceptToken(&tokens, TT_NEWLINE)) {
-				error("expected end of expression", tokens);
-				deleteExprNodeList(guards);
-				deleteBlockNodeList(blocks);
-				return NULL;
-			}
-			block = parseBlockNode(&tokens, functab);
-			if (!block) {
-				deleteExprNodeList(guards);
-				deleteBlockNodeList(blocks);
-			}
-			if (!addBlockNode(blocks, block)) {
-				deleteExprNodeList(guards);
-				deleteBlockNodeList(blocks);
-				deleteBlockNode(block);
-				return NULL;
-			}
-		} while (peekToken(&tokens, TT_OMG));
-		if (acceptToken(&tokens, TT_OMGWTF)) {
-=======
 
 			/* Parse the expression */
 			expr = parseExprNode(&tokens);
 			if (!expr) return NULL;
 
 			/* The expression should appear on its own line */
->>>>>>> b27e3d1e
 			if (!acceptToken(&tokens, TT_NEWLINE)) {
 				parser_error(PR_EXPECTED_END_OF_EXPRESSION, tokens);
 				deleteExprNode(expr);
@@ -4262,321 +3979,8 @@
 		ret = parseReturnStmtNode(tokenp);
 	}
 	/* Loop */
-<<<<<<< HEAD
-	else if (acceptToken(&tokens, TT_IMINYR)) {
-		IdentifierNode *name1 = NULL;
-		IdentifierNode *var = NULL;
-		ExprNode *update = NULL;
-		ExprNode *guard = NULL;
-		BlockNode *body = NULL;
-		FuncDefStmtNode *def = NULL;
-		IdentifierNode *name2 = NULL;
-		LoopStmtNode *stmt = NULL;
-#ifdef DEBUG
-		debug("ST_LOOP");
-#endif
-		name1 = parseIdentifierNode(&tokens);
-		if (!name1) return NULL;
-		if (peekToken(&tokens, TT_UPPIN) || peekToken(&tokens, TT_NERFIN)) {
-			OpType type;
-			IdentifierNode *varcopy = NULL;
-			ExprNode *arg1 = NULL;
-			ConstantNode *one = NULL;
-			ExprNode *arg2 = NULL;
-			ExprNodeList *args = NULL;
-			OpExprNode *op = NULL;
-			if (acceptToken(&tokens, TT_UPPIN)) {
-				type = OP_ADD;
-#ifdef DEBUG
-			shiftout();
-			debug("ET_OP (OP_ADD)");
-#endif
-			}
-			else if (acceptToken(&tokens, TT_NERFIN)) {
-				type = OP_SUB;
-#ifdef DEBUG
-			shiftout();
-			debug("ET_OP (OP_SUB)");
-#endif
-			}
-			else {
-				error("expected UPPIN or NERFIN", tokens);
-				return NULL;
-			}
-			if (!acceptToken(&tokens, TT_YR)) {
-				error("expected YR", tokens);
-				deleteIdentifierNode(name1);
-				return NULL;
-			}
-			var = parseIdentifierNode(&tokens);
-			if (!var) {
-				deleteIdentifierNode(name1);
-				return NULL;
-			}
-#ifdef DEBUG
-			shiftout();
-			debug("ET_CONSTANT (CT_INTEGER)");
-			shiftin();
-			shiftin();
-#endif
-			varcopy = createIdentifierNode(var->image, var->fname, var->line);
-			if (!varcopy) {
-				deleteIdentifierNode(name1);
-				deleteIdentifierNode(var);
-				return NULL;
-			}
-			arg1 = createExprNode(ET_IDENTIFIER, varcopy);
-			if (!arg1) {
-				deleteIdentifierNode(name1);
-				deleteIdentifierNode(var);
-				deleteIdentifierNode(varcopy);
-				return NULL;
-			}
-			one = createIntegerConstantNode(1);
-			if (!one) {
-				deleteIdentifierNode(name1);
-				deleteIdentifierNode(var);
-				deleteExprNode(arg1);
-				return NULL;
-			}
-			arg2 = createExprNode(ET_CONSTANT, one);
-			if (!arg2) {
-				deleteIdentifierNode(name1);
-				deleteIdentifierNode(var);
-				deleteExprNode(arg1);
-				deleteConstantNode(one);
-				return NULL;
-			}
-			args = createExprNodeList();
-			if (!args) {
-				deleteIdentifierNode(name1);
-				deleteIdentifierNode(var);
-				deleteExprNode(arg1);
-				deleteExprNode(arg2);
-				return NULL;
-			}
-			if (!addExprNode(args, arg1)) {
-				deleteIdentifierNode(name1);
-				deleteIdentifierNode(var);
-				deleteExprNode(arg1);
-				deleteExprNode(arg2);
-				deleteExprNodeList(args);
-				return NULL;
-			}
-			if (!addExprNode(args, arg2)) {
-				deleteIdentifierNode(name1);
-				deleteIdentifierNode(var);
-				deleteExprNode(arg2);
-				deleteExprNodeList(args);
-				return NULL;
-			}
-			op = createOpExprNode(type, args);
-			if (!op) {
-				deleteIdentifierNode(name1);
-				deleteIdentifierNode(var);
-				deleteExprNodeList(args);
-				return NULL;
-			}
-			update = createExprNode(ET_OP, op);
-			if (!update) {
-				deleteIdentifierNode(name1);
-				deleteIdentifierNode(var);
-				deleteOpExprNode(op);
-				return NULL;
-			}
-		}
-		else if ((def = lookupFuncDefStmtNode(functab, (*tokens)->image))) {
-			tokens++;
-			if (!acceptToken(&tokens, TT_YR)) {
-				error("expected YR", tokens);
-				deleteIdentifierNode(name1);
-				return NULL;
-			}
-			/* Check for unary function */
-			if (def->args->num == 1) {
-				IdentifierNode *varcopy = NULL;
-				ExprNode *arg = NULL;
-				ExprNodeList *args = NULL;
-				FuncCallExprNode *func = NULL;
-#ifdef DEBUG
-				shiftout();
-				debug("ET_FUNCCALL");
-#endif
-				var = parseIdentifierNode(&tokens);
-				if (!var) {
-					deleteIdentifierNode(name1);
-					return NULL;
-				}
-#ifdef DEBUG
-				shiftin();
-#endif
-				varcopy = createIdentifierNode(var->image, var->fname, var->line);
-				if (!varcopy) {
-					deleteIdentifierNode(name1);
-					deleteIdentifierNode(var);
-					return NULL;
-				}
-				arg = createExprNode(ET_IDENTIFIER, varcopy);
-				if (!arg) {
-					deleteIdentifierNode(name1);
-					deleteIdentifierNode(var);
-					deleteIdentifierNode(varcopy);
-					return NULL;
-				}
-				args = createExprNodeList();
-				if (!args) {
-					deleteIdentifierNode(name1);
-					deleteIdentifierNode(var);
-					deleteExprNode(arg);
-					return NULL;
-				}
-				if (!addExprNode(args, arg)) {
-					deleteIdentifierNode(name1);
-					deleteIdentifierNode(var);
-					deleteExprNode(arg);
-					deleteExprNodeList(args);
-					return NULL;
-				}
-				func = createFuncCallExprNode(def, args);
-				if (!func) {
-					deleteIdentifierNode(name1);
-					deleteIdentifierNode(var);
-					deleteExprNodeList(args);
-					return NULL;
-				}
-				update = createExprNode(ET_FUNCCALL, func);
-				if (!update) {
-					deleteFuncCallExprNode(func);
-					return NULL;
-				}
-			}
-			else {
-				error("expected unary function", tokens);
-				deleteIdentifierNode(name1);
-				return NULL;
-			}
-		}
-		if (update) {
-			if (acceptToken(&tokens, TT_WILE)) {
-				guard = parseExprNode(&tokens, functab);
-				if (!guard) {
-					deleteIdentifierNode(name1);
-					deleteExprNode(update);
-					return NULL;
-				}
-			}
-			else if (acceptToken(&tokens, TT_TIL)) {
-				ExprNode *arg = NULL;
-				ExprNodeList *args = NULL;
-				OpExprNode *op = NULL;
-#ifdef DEBUG
-				shiftout();
-				debug("ET_OP (OP_NOT)");
-#endif
-				arg = parseExprNode(&tokens, functab);
-				if (!arg) {
-					deleteIdentifierNode(name1);
-					deleteExprNode(update);
-					return NULL;
-				}
-				args = createExprNodeList();
-				if (!args) {
-					deleteIdentifierNode(name1);
-					deleteExprNode(update);
-					deleteExprNode(arg);
-					return NULL;
-				}
-				if(!addExprNode(args, arg)) {
-					deleteIdentifierNode(name1);
-					deleteExprNode(update);
-					deleteExprNode(arg);
-					deleteExprNodeList(args);
-					return NULL;
-				}
-#ifdef DEBUG
-				shiftin();
-#endif
-				op = createOpExprNode(OP_NOT, args);
-				if (!op) {
-					deleteIdentifierNode(name1);
-					deleteExprNode(update);
-					deleteExprNodeList(args);
-					return NULL;
-				}
-				guard = createExprNode(ET_OP, op);
-				if (!guard) {
-					deleteIdentifierNode(name1);
-					deleteExprNode(update);
-					deleteOpExprNode(op);
-					return NULL;
-				}
-			}
-		}
-		if (!acceptToken(&tokens, TT_NEWLINE)) {
-			error("expected end of expression", tokens);
-			deleteIdentifierNode(name1);
-			if (update) deleteExprNode(update);
-			if (guard) deleteExprNode(guard);
-			return NULL;
-		}
-		body = parseBlockNode(&tokens, functab);
-		if (!body) {
-			deleteIdentifierNode(name1);
-			if (update) deleteExprNode(update);
-			if (guard) deleteExprNode(guard);
-			return NULL;
-		}
-		if (!acceptToken(&tokens, TT_IMOUTTAYR)) {
-			error("expected IM OUTTA YR", tokens);
-			deleteIdentifierNode(name1);
-			if (update) deleteExprNode(update);
-			if (guard) deleteExprNode(guard);
-			deleteBlockNode(body);
-			return NULL;
-		}
-		name2 = parseIdentifierNode(&tokens);
-		if (!name2) {
-			deleteIdentifierNode(name1);
-			if (update) deleteExprNode(update);
-			if (guard) deleteExprNode(guard);
-			deleteBlockNode(body);
-			return NULL;
-		}
-		if (strcmp(name1->image, name2->image)) {
-			error("expected matching loop name", tokens);
-			deleteIdentifierNode(name1);
-			if (update) deleteExprNode(update);
-			if (guard) deleteExprNode(guard);
-			deleteBlockNode(body);
-			deleteIdentifierNode(name2);
-			return NULL;
-		}
-		deleteIdentifierNode(name2);
-		if (!acceptToken(&tokens, TT_NEWLINE)) {
-			error("expected end of expression", tokens);
-			deleteIdentifierNode(name1);
-			if (update) deleteExprNode(update);
-			if (guard) deleteExprNode(guard);
-			deleteBlockNode(body);
-			return NULL;
-		}
-		stmt = createLoopStmtNode(name1, var, guard, update, body);
-		if (!stmt) {
-			deleteIdentifierNode(name1);
-			if (update) deleteExprNode(update);
-			if (guard) deleteExprNode(guard);
-			deleteBlockNode(body);
-			return NULL;
-		}
-		ret = createStmtNode(ST_LOOP, stmt);
-		if (!ret) {
-			deleteLoopStmtNode(stmt);
-			return NULL;
-		}
-=======
 	else if (peekToken(&tokens, TT_IMINYR)) {
 		ret = parseLoopStmtNode(tokenp);
->>>>>>> b27e3d1e
 	}
 	/* Function definition */
 	else if (peekToken(&tokens, TT_HOWIZ)) {

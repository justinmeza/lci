#include "interpreter.h"

/** Creates a string by copying the contents of another string.
  *
  * \return A pointer to a string containing the copied contents of \a data.
  *
  * \retval NULL malloc was unable to allocate memory. */
char *createString(char *data) /**< [in] A pointer to the string data to store. */
{
	char *p = malloc(sizeof(char) * (strlen(data) + 1));
	if (!p) {
		perror("malloc");
		return NULL;
	}
	strcpy(p, data);
	return p;
}

/** Creates a nil type ValueObject structure.
  *
  * \return A pointer to a nil type ValueObject structure.
  *
  * \retval NULL malloc was unable to allocate memory.
  *
  * \see createBooleanValueObject(int)
  * \see createIntegerValueObject(int)
  * \see createFloatValueObject(float)
  * \see createStringValueObject(char *)
  * \see createFunctionValueObject(FuncDefStmtNode *)
  * \see deleteValueObject(ValueObject *) */
ValueObject *createNilValueObject(void)
{
	ValueObject *p = malloc(sizeof(ValueObject));
	if (!p) {
		perror("malloc");
		return NULL;
	}
	p->type = VT_NIL;
	p->semaphore = 1;
	return p;
}

/** Creates a boolean type ValueObject structure.
  *
  * \return A pointer to a boolean type ValueObject structure with value
  *         \c 0 if \a data equals 0 and \c 1 otherwise.
  *
  * \retval NULL malloc was unable to allocate memory.
  *
  * \see createNilValueObject(void)
  * \see createIntegerValueObject(int)
  * \see createFloatValueObject(float)
  * \see createStringValueObject(char *)
  * \see createFunctionValueObject(FuncDefStmtNode *)
  * \see deleteValueObject(ValueObject *) */
ValueObject *createBooleanValueObject(int data) /**< [in] The boolean data to store. */
{
	ValueObject *p = malloc(sizeof(ValueObject));
	if (!p) {
		perror("malloc");
		return NULL;
	}
	p->type = VT_BOOLEAN;
	p->data.i = (data != 0);
	p->semaphore = 1;
	return p;
}

/** Creates an integer type ValueObject structure.
  *
  * \return A pointer to an integer type ValueObject structure with value
  *         \a data.
  *
  * \retval NULL malloc was unable to allocate memory.
  *
  * \see createNilValueObject(void)
  * \see createBooleanValueObject(int)
  * \see createFloatValueObject(float)
  * \see createStringValueObject(char *)
  * \see createFunctionValueObject(FuncDefStmtNode *)
  * \see deleteValueObject(ValueObject *) */
ValueObject *createIntegerValueObject(int data) /**< [in] The integer data to store. */
{
	ValueObject *p = malloc(sizeof(ValueObject));
	if (!p) {
		perror("malloc");
		return NULL;
	}
	p->type = VT_INTEGER;
	p->data.i = data;
	p->semaphore = 1;
	return p;
}

/** Creates a floating point data decimal type ValueObject structure.
  *
  * \return A pointer to a floating point decimal type ValueObject structure
  *         with value \a data.
  *
  * \retval NULL malloc was unable to allocate memory.
  *
  * \see createNilValueObject(void)
  * \see createBooleanValueObject(int)
  * \see createIntegerValueObject(int)
  * \see createStringValueObject(char *)
  * \see createFunctionValueObject(FuncDefStmtNode *)
  * \see deleteValueObject(ValueObject *) */
ValueObject *createFloatValueObject(float data) /**< [in] The floating point data to store. */
{
	ValueObject *p = malloc(sizeof(ValueObject));
	if (!p) {
		perror("malloc");
		return NULL;
	}
	p->type = VT_FLOAT;
	p->data.f = data;
	p->semaphore = 1;
	return p;
}

/** Creates a string type ValueObject structure.
  *
  * \return A pointer to a string type ValueObject structure with value \a data.
  *
  * \retval NULL malloc was unable to allocate memory.
  *
  * \see createNilValueObject(void)
  * \see createBooleanValueObject(int)
  * \see createIntegerValueObject(int)
  * \see createFloatValueObject(float)
  * \see createFunctionValueObject(FuncDefStmtNode *)
  * \see deleteValueObject(ValueObject *) */
ValueObject *createStringValueObject(char *data) /**< [in] The string data to store. */
{
	ValueObject *p = malloc(sizeof(ValueObject));
	if (!p) {
		perror("malloc");
		return NULL;
	}
	p->type = VT_STRING;
	p->data.s = data;
	p->semaphore = 1;
	return p;
}

/** Creates a function type ValueObject structure.
  *
  * \return A pointer to a function type ValueObject structure with definition \a data.
  *
  * \retval NULL malloc was unable to allocate memory.
  *
  * \see createNilValueObject(void)
  * \see createBooleanValueObject(int)
  * \see createIntegerValueObject(int)
  * \see createFloatValueObject(float)
  * \see createStringValueObject(char *)
  * \see deleteValueObject(ValueObject *) */
ValueObject *createFunctionValueObject(FuncDefStmtNode *data) /**< [in] The function definition to store. */
{
	ValueObject *p = malloc(sizeof(ValueObject));
	if (!p) {
		perror("malloc");
		return NULL;
	}
	p->type = VT_FUNC;
	p->data.fn = data;
	p->semaphore = 1;
	return p;
}

/** Copies a ValueObject structure.
  *
  * \note What this function actually does is increment a semaphore in \a value
  *       and return \a value.  The semaphore gets decremented when \a value
  *       gets deleted by deleteValueObject(ValueObject *).  This way, an
  *       immutable copy of a ValueObject structure may be made without actaully
  *       copying its blocks of memory; this reduces the overhead associated
  *       with copying a ValueObject strcuture while still preserving its
  *       functionality.
  *
  * \pre \a value was created by either createNilValueObject(void), createBooleanValueObject(int),
  *      createIntegerValueObject(int), createFloatValueObject(float), createStringValueObject(char *),
  *      or copied with copyValueObject(ValueObject *).
  * 
  * \return A pointer to a ValueObject with the same type and contents as
  *         \a value.
  *
  * \retval NULL The type of \a value is unknown.
  *
  * \see createNilValueObject(void)
  * \see createBooleanValueObject(int)
  * \see createIntegerValueObject(int)
  * \see createFloatValueObject(float)
  * \see createStringValueObject(char *)
  * \see deleteValueObject(ValueObject *) */
ValueObject *copyValueObject(ValueObject *value) /**< [in,out] The ValueObject structure to create a copy of. */
{
	V(value);
	return value;
}

/** Deletes a ValueObject structure.
  * 
  * \pre \a value was created by either createNilValueObject(void), createBooleanValueObject(int),
  *      createIntegerValueObject(int), createFloatValueObject(float), createStringValueObject(char *),
  *      or copied with copyValueObject(ValueObject *).
  *
  * \post The memory at \a value and any of its associated members will be
  *       freed (see note).
  *
  * \note What this function actually does is decrement a semaphore in \a value
  *       and delete \a value if the semaphore reaches 0 as a result of the
  *       decrement.  The semaphore gets incremented when either the value is
  *       created or it gets copied by copyValueObject(ValueObject *).  This
  *       way, an immutable copy of a ValueObject structure may be made without
  *       actually copying its blocks of memory.
  *
  * \see createNilValueObject(void)
  * \see createBooleanValueObject(int)
  * \see createIntegerValueObject(int)
  * \see createFloatValueObject(float)
  * \see createStringValueObject(char *)
  * \see copyValueObject(ValueObject *) */
void deleteValueObject(ValueObject *value) /**< [in,out] A pointer to the ValueObject structure to be deleted. */
{
	if (!value) return;
	P(value);
	if (!value->semaphore) {
		if (value->type == VT_STRING) free(value->data.s);
		/* FuncDefStmtNode structures get freed with the parse tree */
		free(value);
	}
}

/** Creates a ReturnObject structure.
  *
  * \pre \a value was created by either createNilValueObject(void), createBooleanValueObject(int),
  *      createIntegerValueObject(int), createFloatValueObject(float), createStringValueObject(char *),
  *      or copied with copyValueObject(ValueObject *).
  *
  * \return A pointer to a ReturnObject structure with the desired properties.
  *
  * \retval NULL malloc was unable to allocate memory.
  *
  * \see deleteReturnObject(ReturnObject *) */
ReturnObject *createReturnObject(ReturnType type,    /**< [in] The type of return encountered. */
                                 ValueObject *value) /**< [in] A pointer to the ValueObject structure specifying the return value (optional, \c NULL if unused). */
{
	ReturnObject *p = malloc(sizeof(ReturnObject));
	if (!p) {
		perror("malloc");
		return NULL;
	}
	p->type = type;
	p->value = value;
	return p;
}

/** Deletes a ReturnObject structure.
  *
  * \pre \a object was created by createReturnObject(ReturnType, ValueObject *).
  *
  * \post The memory at \a object and any of its associated members will be
  *       freed.
  *
  * \see createReturnObject(ReturnType, ValueObject *) */
void deleteReturnObject(ReturnObject *object) /**< [in,out] The ReturnObject structure to be deleted. */
{
	if (!object) return;
	if (object->type == RT_RETURN)
		deleteValueObject(object->value);
	free(object);
}

<<<<<<< HEAD
/** \todo Document this function */
char *resolveIdentifierName(IdentifierNode *id,
                            ScopeObject *scope)
{
	char *ret = NULL;
	if (!id) return NULL;
	if (id->type == IT_DIRECT) {
		char *temp = (char *)(id->id);
		ret = malloc(sizeof(char) * (strlen(temp) + 1));
		strcpy(ret, temp);
	}
	else if (id->type == IT_INDIRECT) {
		ExprNode *expr = (ExprNode *)(id->id);
		ValueObject *val = interpretExprNode(expr, scope);
		ValueObject *str = castStringExplicit(val, scope);
		deleteValueObject(val);
		ret = createString(getString(str));
		deleteValueObject(str);
	}
	else {
		fprintf(stderr, "%s:%d: invalid identifier type\n", id->fname, id->line);
	}
	return ret;
}

/** Creates a ScopeObject structure.
=======
/** Translates an identifier into a string naming a variable.
>>>>>>> 6ebeb26d
  *
  * \pre \a id was created by createIdentifierNode(IdentifierType, void *, const char *, unsigned int).
  * \pre \a scope was created by createScopeObject(ScopeObject *) and contains
  *      contents added by createScopeValue(ScopeObject *, IdentifierNode *) and
  *      contents updated by updateScopeValue(ScopeObject *, IdentifierNode *, ValueObject *).
  *
  * \return A newly-allocated array of characters representing the name of the
  *         identifier.
  *
  * \retval NULL malloc was unable to allocate memory. */
char *resolveIdentifierName(IdentifierNode *id, /**< [in] A pointer to the IdentifierNode structure to translate. */
                            ScopeObject *scope) /**< [in] A pointer to the ScopeObject structure to translate \a id under. */
{
	ValueObject *val = NULL;
	ValueObject *str = NULL;
	char *ret = NULL;

	if (!id) goto resolveIdentifierNameAbort;

	if (id->type == IT_DIRECT) {
		/* Just return a copy of the character array */
		const char *temp = (char *)(id->id);
		ret = malloc(sizeof(char) * (strlen(temp) + 1));
		strcpy(ret, temp);
	}
	else if (id->type == IT_INDIRECT) {
		ExprNode *expr = (ExprNode *)(id->id);

		/* Interpret the identifier expression */
		val = interpretExprNode(expr, scope);
		if (!val) goto resolveIdentifierNameAbort;

		/* Then cast it to a string */
		str = castStringExplicit(val, scope);
		if (!str) goto resolveIdentifierNameAbort;
		deleteValueObject(val);

		/* Copy the evaluated string */
		ret = createString(getString(str));
		if (!ret) goto resolveIdentifierNameAbort;
		deleteValueObject(str);
	}
	else {
		fprintf(stderr, "%s:%u: invalid identifier type\n", id->fname, id->line);
	}

	return ret;

resolveIdentifierNameAbort: /* Exception handline */

	/* Clean up any allocated structures */
	if (ret) free(ret);
	if (str) deleteValueObject(str);
	if (val) deleteValueObject(val);

	return NULL;
}

/** Creates a ScopeObject structure.
  *
  * \pre \a parent was created by createScopeObject(ScopeObject *) and contains
  *      contents added by createScopeValue(ScopeObject *, IdentifierNode *) and
  *      contents updated by updateScopeValue(ScopeObject *, IdentifierNode *, ValueObject *)
  *      or is \c NULL if creating the root parent.
  *
  * \return A pointer to a ScopeObject structure with the desired properties.
  *
  * \retval NULL malloc was unable to allocate memory.
  *
  * \see deleteScopeObject(ScopeObject *) */
ScopeObject *createScopeObject(ScopeObject *parent) /**< [in] A pointer to the parent ScopeObject structure. */
{
	ScopeObject *p = malloc(sizeof(ScopeObject));
	if (!p) {
		perror("malloc");
		return NULL;
	}
	p->impvar = createNilValueObject();
	if (!p->impvar) {
		free(p);
		return NULL;
	}
	p->numvals = 0;
	p->names = NULL;
	p->values = NULL;
	p->parent = parent;
	return p;
}

/** Deletes a ScopeObject structure.
  *
  * \pre \a scope was created by createScopeObject(ScopeObject *) and contains
  *      contents added by createScopeValue(ScopeObject *, IdentifierNode *) and
  *      contents updated by updateScopeValue(ScopeObject *, IdentifierNode *, ValueObject *).
  *
  * \post The memory at \a scope and any of its associated members will be
  *       freed.
  *
  * \see createScopeObject(ScopeObject *) */
void deleteScopeObject(ScopeObject *scope) /**< [in,out] The ScopeObject structure to delete. */
{
	unsigned int n;
	if (!scope) return;
	for (n = 0; n < scope->numvals; n++) {
		free(scope->names[n]);
		deleteValueObject(scope->values[n]);
	}
	free(scope->names);
	free(scope->values);
	deleteValueObject(scope->impvar);
	free(scope);
}

/** Retrieves a named ValueObject structure from a ScopeObject structure,
  * traversing its parents if necessary.
  *
  * \pre \a scope was created by createScopeObject(ScopeObject *) and contains
  *      contents added by createScopeValue(ScopeObject *, IdentifierNode *) and
  *      contents updated by updateScopeValue(ScopeObject *, IdentifierNode *, ValueObject *).
  * \pre \a target was created by createIdentifierNode(IdentifierType, void *, const char *, unsigned int).
  *
  * \return A pointer to the stored ValueObject structure named by \a target.
  *
  * \retval NULL \a target could not be found in \a scope.
  *
  * \see getLocalScopeValue(ScopeObject *, IdentifierNode *)
  * \see createScopeValue(ScopeObject *, IdentifierNode *)
  * \see updateScopeValue(ScopeObject *, IdentifierNode *, ValueObject *)
  * \see deleteScopeValue(ScopeObject *, IdentifierNode *) */
ValueObject *getScopeValue(ScopeObject *scope,     /**< [in] The ScopeObject structure to check. */
                           IdentifierNode *target) /**< [in] The name of the value to find. */
{
	ScopeObject *current = scope;
	char *name = NULL;
<<<<<<< HEAD
	name = resolveIdentifierName(target, scope);
	if (!name) return NULL;
=======

	/* Look up the identifier name */
	name = resolveIdentifierName(target, scope);
	if (!name) return NULL;

>>>>>>> 6ebeb26d
	/* Traverse upwards through scopes */
	do {
		unsigned int n;
		/* Check for value in current scope */
		for (n = 0; n < current->numvals; n++) {
			if (!strcmp(current->names[n], name)) {
				free(name);
				return current->values[n];
			}
		}
	} while ((current = current->parent));
	free(name);
	return NULL;
}

/** Retrieves a named ValueObject structure from a ScopeObject structure without
  * traversing through its parents.
  *
  * \pre \a scope was created by createScopeObject(ScopeObject *) and contains
  *      contents added by createScopeValue(ScopeObject *, IdentifierNode *) and
  *      contents updated by updateScopeValue(ScopeObject *, IdentifierNode *, ValueObject *).
  * \pre \a target was created by createIdentifierNode(IdentifierType, void *, const char *, unsigned int).
  *
  * \return A pointer to the stored ValueObject structure named by \a target.
  *
  * \retval NULL \a target could not be found in \a scope.
  *
  * \see getScopeValue(ScopeObject *, IdentifierNode *)
  * \see createScopeValue(ScopeObject *, IdentifierNode *)
  * \see updateScopeValue(ScopeObject *, IdentifierNode *, ValueObject *)
  * \see deleteScopeValue(ScopeObject *, IdentifierNode *) */
ValueObject *getLocalScopeValue(ScopeObject *scope,     /**< [in] The ScopeObject structure to check. */
                                IdentifierNode *target) /**< [in] The name of the value to find. */
{
	unsigned int n;
	char *name = NULL;
<<<<<<< HEAD
	name = resolveIdentifierName(target, scope);
	if (!name) return NULL;
=======

	/* Look up the identifier name */
	name = resolveIdentifierName(target, scope);
	if (!name) return NULL;

>>>>>>> 6ebeb26d
	/* Check for value in current scope */
	for (n = 0; n < scope->numvals; n++) {
		if (!strcmp(scope->names[n], name)) {
			free(name);
			return scope->values[n];
		}
	}
	free(name);
	return NULL;
}

/** Creates a new, nil, named ValueObject structure in a ScopeObject structure.
  *
  * \pre \a scope was created by createScopeObject(ScopeObject *) and contains
  *      contents added by createScopeValue(ScopeObject *, IdentifierNode *) and
  *      contents updated by updateScopeValue(ScopeObject *, IdentifierNode *, ValueObject *).
  * \pre \a target was created by createIdentifierNode(IdentifierType, void *, const char *, unsigned int).
  *
  * \return A pointer to the newly created ValueObject structure named by
  *         \a target.
  *
  * \retval NULL realloc was unable to allocate memory.
  *
  * \see getScopeValue(ScopeObject *, IdentifierNode *)
  * \see getLocalScopeValue(ScopeObject *, IdentifierNode *)
  * \see updateScopeValue(ScopeObject *, IdentifierNode *, ValueObject *)
  * \see deleteScopeValue(ScopeObject *, IdentifierNode *) */
ValueObject *createScopeValue(ScopeObject *scope,     /**< [in,out] The ScopeObject structure to add a value to. */
                              IdentifierNode *target) /**< [in] The name of the value to add. */
{
	unsigned int newnumvals = scope->numvals + 1;
	void *mem1 = NULL, *mem2 = NULL;
	char *name = NULL;
<<<<<<< HEAD
	name = resolveIdentifierName(target, scope);
	if (!name) return NULL;
=======

	/* Look up the identifier name */
	name = resolveIdentifierName(target, scope);
	if (!name) return NULL;

>>>>>>> 6ebeb26d
	/* Add value to local scope */
	mem1 = realloc(scope->names, sizeof(IdentifierNode *) * newnumvals);
	if (!mem1) {
		perror("realloc");
		free(name);
		return NULL;
	}
	mem2 = realloc(scope->values, sizeof(ValueObject *) * newnumvals);
	if (!mem2) {
		perror("realloc");
		free(name);
		return NULL;
	}
	scope->names = mem1;
	scope->values = mem2;
	scope->names[scope->numvals] = name;
	scope->values[scope->numvals] = createNilValueObject();
	if (!scope->values[scope->numvals])
		return NULL;
	scope->numvals = newnumvals;
	return scope->values[scope->numvals - 1];
}

/** Updates a ValueObject structure named by an IdentifierNode structure in a
  * ScopeObject structure.
  *
  * \pre \a scope was created by createScopeObject(ScopeObject *) and contains
  *      contents added by createScopeValue(ScopeObject *, IdentifierNode *) and
  *      contents updated by updateScopeValue(ScopeObject *, IdentifierNode *, ValueObject *).
  * \pre \a target was created by createIdentifierNode(IdentifierType, void *, const char *, unsigned int).
  * \pre The value named by \a target was created by createScopeValue(ScopeObject *, IdentifierNode *).
  * \pre \a value was created by either createNilValueObject(void), createBooleanValueObject(int),
  *      createIntegerValueObject(int), createFloatValueObject(float), createStringValueObject(char *),
  *      or copied with copyValueObject(ValueObject *).
  *
  * \return A pointer to the updated ValueObject structure named by \a target
  *         (will be the same as \a val).
  *
  * \retval NULL \a target could not be found in \a scope.
  *
  * \see getScopeValue(ScopeObject *, IdentifierNode *)
  * \see getLocalScopeValue(ScopeObject *, IdentifierNode *)
  * \see createScopeValue(ScopeObject *, IdentifierNode *)
  * \see deleteScopeValue(ScopeObject *, IdentifierNode *) */
ValueObject *updateScopeValue(ScopeObject *scope,     /**< [in,out] A pointer to the ScopeObject structure to update. */
                              IdentifierNode *target, /**< [in] A pointer to the IdentifierNode structure containing the name of the value to update. */
                              ValueObject *value)     /**< [in] A pointer to the ValueObject structure containing the value to copy for the update. */
{
	ScopeObject *current = scope;
	char *name = NULL;
<<<<<<< HEAD
	name = resolveIdentifierName(target, scope);
	if (!name) return NULL;
=======

	/* Look up the identifier name */
	name = resolveIdentifierName(target, scope);
	if (!name) return NULL;

>>>>>>> 6ebeb26d
	/* Traverse upwards through scopes */
	do {
		unsigned int n;
		/* Check for existing value in current scope */
		for (n = 0; n < current->numvals; n++) {
			if (!strcmp(current->names[n], name)) {
				free(name);
				/* Wipe out the old value */
				deleteValueObject(current->values[n]);
				/* Assign the new value */
				if (value)
					current->values[n] = value;
				else
					current->values[n] = createNilValueObject();
				return current->values[n];
			}
		}
	} while ((current = current->parent));
<<<<<<< HEAD
	fprintf(stderr, "%s:%d: unable to store variable\n", target->fname, target->line);
=======
	fprintf(stderr, "%s:%u: unable to store variable at: %s\n", target->fname, target->line, name);
>>>>>>> 6ebeb26d
	free(name);
	return NULL;
}

/** Deletes a ValueObject structure named by an IdentifierNode structure in a
  * ScopeObject structure.
  *
  * \pre \a scope was created by createScopeObject(ScopeObject *) and contains
  *      contents added by createScopeValue(ScopeObject *, IdentifierNode *) and
  *      contents updated by updateScopeValue(ScopeObject *, IdentifierNode *, ValueObject *).
  * \pre \a target was created by createIdentifierNode(IdentifierType, void *, const char *, unsigned int).
  *
  * \see getScopeValue(ScopeObject *, IdentifierNode *)
  * \see getLocalScopeValue(ScopeObject *, IdentifierNode *)
  * \see createScopeValue(ScopeObject *, IdentifierNode *)
  * \see updateScopeValue(ScopeObject *, IdentifierNode *, ValueObject *) */
void deleteScopeValue(ScopeObject *scope,     /**< [in,out] A pointer to the ScopeObject structure to delete from. */
                      IdentifierNode *target) /**< [in] A pointer to the IdentifierNode structure containing the name of the value to delete. */
{
	ScopeObject *current = scope;
	char *name = NULL;
<<<<<<< HEAD
	name = resolveIdentifierName(target, scope);
	if (!name) return;
=======

	/* Look up the identifier name */
	name = resolveIdentifierName(target, scope);
	if (!name) return;

>>>>>>> 6ebeb26d
	/* Traverse upwards through scopes */
	do {
		unsigned int n;
		/* Check for existing value in current scope */
		for (n = 0; n < current->numvals; n++) {
			if (!strcmp(current->names[n], name)) {
				unsigned int i;
				unsigned int newnumvals = scope->numvals - 1;
				void *mem1 = NULL, *mem2 = NULL;
				free(name);
<<<<<<< HEAD
				/* Wipe out the name and value */
				free(current->names[n]);
=======
				/* Don't delete anything in the names table
				 * because it's just pointers to IdentifierNode
				 * structures in the parse tree. */
				/* Wipe out the value */
>>>>>>> 6ebeb26d
				deleteValueObject(current->values[n]);
				/* Reorder the tables */
				for (i = n; i < current->numvals - 1; i++) {
					current->names[i] = current->names[i + 1];
					current->values[i] = current->values[i + 1];
				}
				/* Resize the tables */
				mem1 = realloc(scope->names, sizeof(IdentifierNode *) * newnumvals);
				if (!mem1) {
					perror("realloc");
					return;
				}
				mem2 = realloc(scope->values, sizeof(ValueObject *) * newnumvals);
				if (!mem2) {
					perror("realloc");
					return;
				}
				scope->names = mem1;
				scope->values = mem2;
				scope->numvals = newnumvals;
				return;
			}
		}
	} while ((current = current->parent));
	free(name);
}

/** Checks if a string of characters follows the format for a number.
  *
  * \retval 0 The string of characters is not a number.
  * \retval 1 The string of characters is a number. */
unsigned int isNumString(const char *stringdata) /**< [in] The array of characters to check the format of. */
{
	size_t n;
	size_t len = strlen(stringdata);
	/* Check for empty string */
	if (len == 0) return 0;
	/* Check for non-digit, non-hyphen, and non-period characters */
	for (n = 0; n < len; n++) {
		if (!isdigit(stringdata[n])
				&& stringdata[n] != '.'
				&& stringdata[n] != '-')
			return 0;
	}
	return 1;
}

/** Checks if a string of characters follows the format for a hexadecimal
  * number.
  *
  * \retval 0 The string of characters is not a hexadecimal number.
  * \retval 1 The string of characters is a hexadecimal number. */
unsigned int isHexString(const char *stringdata) /**< [in] The array of characters to check the format of. */
{
	size_t n;
	size_t len = strlen(stringdata);
	/* Check for empty string */
	if (len == 0) return 0;
	/* Check for non-digit and non-A-through-F characters */
	for (n = 0; n < len; n++) {
		if (!isdigit(stringdata[n])
				&& stringdata[n] != 'A'
				&& stringdata[n] != 'B'
				&& stringdata[n] != 'C'
				&& stringdata[n] != 'D'
				&& stringdata[n] != 'E'
				&& stringdata[n] != 'F'
				&& stringdata[n] != 'a'
				&& stringdata[n] != 'b'
				&& stringdata[n] != 'c'
				&& stringdata[n] != 'd'
				&& stringdata[n] != 'e'
				&& stringdata[n] != 'f')
			return 0;
	}
	return 1;
}

/** Casts the contents of a ValueObject structure to boolean type in an
  * implicit context.  Casting is not done directly to the ValueObject structure
  * pointed to by \a node, instead, it is performed on a copy of that structure,
  * which is what is returned.
  *
  * \pre \a node was created by either createNilValueObject(void), createBooleanValueObject(int),
  *      createIntegerValueObject(int), createFloatValueObject(float), createStringValueObject(char *),
  *      or copied with copyValueObject(ValueObject *).
  * \pre \a scope was created by createScopeObject(ScopeObject *).
  *
  * \return A pointer to a ValueObject structure with a copy of the contents of
  *         \a node, cast to boolean type.
  *
  * \retval NULL An error occurred while casting.
  *
  * \see castIntegerImplicit(ValueObject *, ScopeObject *)
  * \see castFloatImplicit(ValueObject *, ScopeObject *)
  * \see castStringImplicit(ValueObject *, ScopeObject *) */
ValueObject *castBooleanImplicit(ValueObject *node,  /**< [in] The ValueObject structure to cast. */
                                 ScopeObject *scope) /**< [in] The ScopeObject structure to use for variable interpolation. */
{
	if (!node) return NULL;
	return castBooleanExplicit(node, scope);
}

/** Casts the contents of a ValueObject structure to integer type in an
  * implicit context.  Casting is not done directly to the ValueObject structure
  * pointed to by \a node, instead, it is performed on a copy of that structure,
  * which is what is returned.
  *
  * \pre \a node was created by either createNilValueObject(void), createBooleanValueObject(int),
  *      createIntegerValueObject(int), createFloatValueObject(float), createStringValueObject(char *),
  *      or copied with copyValueObject(ValueObject *).
  * \pre \a scope was created by createScopeObject(ScopeObject *).
  *
  * \return A pointer to a ValueObject structure with a copy of the contents of
  *         \a node, cast to integer type.
  *
  * \retval NULL An error occurred while casting.
  *
  * \see castBooleanImplicit(ValueObject *, ScopeObject *)
  * \see castFloatImplicit(ValueObject *, ScopeObject *)
  * \see castStringImplicit(ValueObject *, ScopeObject *) */
ValueObject *castIntegerImplicit(ValueObject *node,  /**< [in] The ValueObject structure to cast. */
                                 ScopeObject *scope) /**< [in] The ScopeObject structure to use for variable interpolation. */
{
	if (!node) return NULL;
	if (node->type == VT_NIL) {
		fprintf(stderr, "Cannot implicitly cast nil\n");
		return NULL;
	}
	else return castIntegerExplicit(node, scope);
}

/** Casts the contents of a ValueObject structure to floating point decimal
  * type in an implicit context.  Casting is not done directly to the
  * ValueObject structure pointed to by \a node, instead, it is performed on a
  * copy of that structure, which is what is returned.
  *
  * \pre \a node was created by either createNilValueObject(void), createBooleanValueObject(int),
  *      createIntegerValueObject(int), createFloatValueObject(float), createStringValueObject(char *),
  *      or copied with copyValueObject(ValueObject *).
  * \pre \a scope was created by createScopeObject(ScopeObject *).
  *
  * \return A pointer to a ValueObject structure with a copy of the contents of
  *         \a node, cast to floating point decimal type.
  *
  * \retval NULL An error occurred while casting.
  *
  * \see castBooleanImplicit(ValueObject *, ScopeObject *)
  * \see castIntegerImplicit(ValueObject *, ScopeObject *)
  * \see castStringImplicit(ValueObject *, ScopeObject *) */
ValueObject *castFloatImplicit(ValueObject *node,  /**< [in] The ValueObject structure to cast. */
                               ScopeObject *scope) /**< [in] The ScopeObject structure to use for variable interpolation. */
{
	if (!node) return NULL;
	if (node->type == VT_NIL) {
		fprintf(stderr, "Cannot implicitly cast nil\n");
		return NULL;
	}
	else return castFloatExplicit(node, scope);
}

/** Casts the contents of a ValueObject structure to string type in an implicit
  * context.  Casting is not done directly to the ValueObject structure pointed
  * to by \a node, instead, it is performed on a copy of that structure, which
  * is what is returned.
  *
  * \note \a scope is used to resolve variable interpolation within the string
  *       before casting it.  Therefore, a simple way to interpolate the
  *       variables within a string is to call this function with it.
  *
  * \pre \a node was created by either createNilValueObject(void), createBooleanValueObject(int),
  *      createIntegerValueObject(int), createFloatValueObject(float), createStringValueObject(char *),
  *      or copied with copyValueObject(ValueObject *).
  * \pre \a scope was created by createScopeObject(ScopeObject *).
  *
  * \return A pointer to a ValueObject structure with a copy of the contents of
  *         \a node, cast to string type.
  *
  * \retval NULL An error occurred while casting.
  *
  * \see castBooleanImplicit(ValueObject *, ScopeObject *)
  * \see castIntegerImplicit(ValueObject *, ScopeObject *)
  * \see castFloatImplicit(ValueObject *, ScopeObject *) */
ValueObject *castStringImplicit(ValueObject *node,  /**< [in] The ValueObject structure to cast. */
                                ScopeObject *scope) /**< [in] The ScopeObject structure to use for variable interpolation. */
{
	if (!node) return NULL;
	if (node->type == VT_NIL) {
		fprintf(stderr, "Cannot implicitly cast nil\n");
		return NULL;
	}
	else return castStringExplicit(node, scope);
}

/** Casts the contents of a ValueObject structure to boolean type in an
  * explicit context.  Casting is not done directly to the ValueObject structure
  * pointed to by \a node, instead, it is performed on a copy of that structure,
  * which is what is returned.
  *
  * \pre \a node was created by either createNilValueObject(void), createBooleanValueObject(int),
  *      createIntegerValueObject(int), createFloatValueObject(float), createStringValueObject(char *),
  *      or copied with copyValueObject(ValueObject *).
  * \pre \a scope was created by createScopeObject(ScopeObject *).
  *
  * \return A pointer to a ValueObject structure with a copy of the contents of
  *         \a node, cast to boolean type.
  *
  * \retval NULL An error occurred while casting.
  *
  * \see castIntegerExplicit(ValueObject *, ScopeObject *)
  * \see castFloatExplicit(ValueObject *, ScopeObject *)
  * \see castStringExplicit(ValueObject *, ScopeObject *) */
ValueObject *castBooleanExplicit(ValueObject *node,  /**< [in] The ValueObject structure to cast. */
                                 ScopeObject *scope) /**< [in] The ScopeObject structure to use for variable interpolation. */
{
	if (!node) return NULL;
	switch (node->type) {
		case VT_NIL:
			return createBooleanValueObject(0);
		case VT_BOOLEAN:
			return createBooleanValueObject(getInteger(node));
		case VT_INTEGER:
			return createBooleanValueObject(getInteger(node) != 0);
		case VT_FLOAT:
			return createBooleanValueObject(fabs(getFloat(node) - 0.0) > FLT_EPSILON);
		case VT_STRING:
			if (strstr(getString(node), ":{")) {
				/* Perform interpolation */
				ValueObject *ret = NULL;
				ValueObject *interp = castStringExplicit(node, scope);
				if (!interp) return NULL;
				ret = createBooleanValueObject(getString(interp)[0] != '\0');
				deleteValueObject(interp);
				return ret;
			}
			else
				return createBooleanValueObject(getString(node)[0] != '\0');
		case VT_FUNC:
			fprintf(stderr, "Cannot cast functions to booleans\n");
			return NULL;
		default:
			fprintf(stderr, "Unknown value type encountered during boolean cast\n");
			return NULL;
	}
}

/** Casts the contents of a ValueObject structure to integer type in an
  * explicit context.  Casting is not done directly to the ValueObject structure
  * pointed to by \a node, instead, it is performed on a copy of that structure,
  * which is what is returned.
  *
  * \pre \a node was created by either createNilValueObject(void), createBooleanValueObject(int),
  *      createIntegerValueObject(int), createFloatValueObject(float), createStringValueObject(char *),
  *      or copied with copyValueObject(ValueObject *).
  * \pre \a scope was created by createScopeObject(ScopeObject *).
  *
  * \return A pointer to a ValueObject structure with a copy of the contents of
  *         \a node, cast to integer type.
  *
  * \retval NULL An error occurred while casting.
  *
  * \see castBooleanExplicit(ValueObject *, ScopeObject *)
  * \see castFloatExplicit(ValueObject *, ScopeObject *)
  * \see castStringExplicit(ValueObject *, ScopeObject *) */
ValueObject *castIntegerExplicit(ValueObject *node,  /**< [in] The ValueObject structure to cast. */
                                 ScopeObject *scope) /**< [in] The ScopeObject structure to use for variable interpolation. */
{
	if (!node) return NULL;
	switch (node->type) {
		case VT_NIL:
			return createIntegerValueObject(0);
		case VT_BOOLEAN:
		case VT_INTEGER:
			return createIntegerValueObject(getInteger(node));
		case VT_FLOAT:
			return createIntegerValueObject((int)getFloat(node));
		case VT_STRING:
			if (strstr(getString(node), ":{")) {
				/* Perform interpolation */
				ValueObject *ret = NULL;
				ValueObject *interp = castStringExplicit(node, scope);
				int value;
				if (!interp) return NULL;
				if (!isNumString(getString(interp))) {
					fprintf(stderr, "Unable to cast value\n");
					deleteValueObject(interp);
					return NULL;
				}
				if (sscanf(getString(interp), "%i", &value) != 1) {
					fprintf(stderr, "Expected integer value\n");
					deleteValueObject(interp);
					return NULL;
				}
				ret = createIntegerValueObject(value);
				deleteValueObject(interp);
				return ret;
			}
			else {
				int value;
				if (!isNumString(getString(node))) {
					fprintf(stderr, "Unable to cast value\n");
					return NULL;
				}
				if (sscanf(getString(node), "%i", &value) != 1) {
					fprintf(stderr, "Expected integer value\n");
					return NULL;
				}
				return createIntegerValueObject(value);
			}
		case VT_FUNC:
			fprintf(stderr, "Cannot cast functions to integers\n");
			return NULL;
		default:
			fprintf(stderr, "Unknown value type encountered during integer cast\n");
			return NULL;
	}
}

/** Casts the contents of a ValueObject structure to floating point decimal
  * type in an explicit context.  Casting is not done directly to the
  * ValueObject structure pointed to by \a node, instead, it is performed on a
  * copy of that structure, which is what is returned.
  *
  * \pre \a node was created by either createNilValueObject(void), createBooleanValueObject(int),
  *      createIntegerValueObject(int), createFloatValueObject(float), createStringValueObject(char *),
  *      or copied with copyValueObject(ValueObject *).
  * \pre \a scope was created by createScopeObject(ScopeObject *).
  *
  * \return A pointer to a ValueObject structure with a copy of the contents of
  *         \a node, cast to floating point decimal type.
  *
  * \retval NULL An error occurred while casting.
  *
  * \see castBooleanExplicit(ValueObject *, ScopeObject *)
  * \see castIntegerExplicit(ValueObject *, ScopeObject *)
  * \see castStringExplicit(ValueObject *, ScopeObject *) */
ValueObject *castFloatExplicit(ValueObject *node,  /**< [in] The ValueObject structure to cast. */
                               ScopeObject *scope) /**< [in] The ScopeObject structure to use for variable interpolation. */
{
	if (!node) return NULL;
	switch (node->type) {
		case VT_NIL:
			return createFloatValueObject(0.0);
		case VT_BOOLEAN:
		case VT_INTEGER:
			return createFloatValueObject((float)getInteger(node));
		case VT_FLOAT:
			return createFloatValueObject(getFloat(node));
		case VT_STRING:
			if (strstr(getString(node), ":{")) {
				/* Perform interpolation */
				ValueObject *ret = NULL;
				ValueObject *interp = castStringExplicit(node, scope);
				float value;
				if (!interp) return NULL;
				if (!isNumString(getString(interp))) {
					fprintf(stderr, "Unable to cast value\n");
					deleteValueObject(interp);
					return NULL;
				}
				if (sscanf(getString(interp), "%f", &value) != 1) {
					fprintf(stderr, "Expected floating point decimal value\n");
					deleteValueObject(interp);
					return NULL;
				}
				ret = createFloatValueObject(value);
				deleteValueObject(interp);
				return ret;
			}
			else {
				float value;
				if (!isNumString(getString(node))) {
					fprintf(stderr, "Unable to cast value\n");
					return NULL;
				}
				if (sscanf(getString(node), "%f", &value) != 1) {
					fprintf(stderr, "Expected floating point decimal value\n");
					return NULL;
				}
				return createFloatValueObject(value);
			}
		case VT_FUNC:
			fprintf(stderr, "Cannot cast functions to floats\n");
			return NULL;
		default:
			fprintf(stderr, "Unknown value type encountered during floating point decimal cast\n");
			return NULL;
	}
}

/** Casts the contents of a ValueObject structure to string type in an explicit
  * context.  Casting is not done to directly the ValueObject structure pointed
  * to by \a node, instead, it is performed on a copy of that structure, which
  * is what is returned.
  *
  * \note \a scope is used to resolve variable interpolation within the string
  *       before casting it.  Therefore, a simple way to interpolate the
  *       variables within a string is to call this function with it.
  *
  * \pre \a node was created by either createNilValueObject(void), createBooleanValueObject(int),
  *      createIntegerValueObject(int), createFloatValueObject(float), createStringValueObject(char *),
  *      or copied with copyValueObject(ValueObject *).
  * \pre \a scope was created by createScopeObject(ScopeObject *).
  *
  * \return A pointer to a ValueObject structure with a copy of the contents of
  *         \a node, cast to string type.
  *
  * \retval NULL An error occurred while casting.
  *
  * \see castBooleanExplicit(ValueObject *, ScopeObject *)
  * \see castIntegerExplicit(ValueObject *, ScopeObject *)
  * \see castFloatExplicit(ValueObject *, ScopeObject *) */
ValueObject *castStringExplicit(ValueObject *node,  /**< [in] The ValueObject structure to cast. */
                                ScopeObject *scope) /**< [in] The ScopeObject structure to use for variable interpolation. */
{
	if (!node) return NULL;
	switch (node->type) {
		case VT_NIL: {
			char *str = createString("");
			if (!str) return NULL;
			return createStringValueObject(str);
		}
		case VT_BOOLEAN: {
			/** \note The spec does not define how TROOFs may be
			  *       cast to YARNs. */
			fprintf(stderr, "Cannot cast TROOF to YARN\n");
			return NULL;
		}
		case VT_INTEGER: {
			char *data = NULL;
			/* One character per integer bit plus one more for the
			 * null character */
			size_t size = sizeof(int) * 8 + 1;
			data = malloc(sizeof(char) * size);
			if (!data) return NULL;
			sprintf(data, "%i", getInteger(node));
			return createStringValueObject(data);
		}
		case VT_FLOAT: {
			char *data = NULL;
			unsigned int precision = 2;
			/* One character per float bit plus one more for the
			 * null character */
			size_t size = sizeof(float) * 8 + 1;
			data = malloc(sizeof(char) * size);
			if (!data) return NULL;
			sprintf(data, "%f", getFloat(node));
			/* Truncate to a certain number of decimal places */
			strchr(data, '.')[precision + 1] = '\0';
			return createStringValueObject(data);
		}
		case VT_STRING: {
			char *temp = NULL;
			char *data = NULL;
			char *str = getString(node);
			unsigned int a, b;
			size_t size;
			/* Perform interpolation */
			size = strlen(getString(node)) + 1;
			temp = malloc(sizeof(char) * size);
			for (a = 0, b = 0; str[b] != '\0'; ) {
				if (!strncmp(str + b, ":)", 2)) {
					temp[a] = '\n';
					a++, b += 2;
				}
				else if (!strncmp(str + b, ":>", 2)) {
					temp[a] = '\t';
					a++, b += 2;
				}
				else if (!strncmp(str + b, ":o", 2)) {
					temp[a] = '\a';
					a++, b += 2;
				}
				else if (!strncmp(str + b, ":\"", 2)) {
					temp[a] = '"';
					a++, b += 2;
				}
				else if (!strncmp(str + b, "::", 2)) {
					temp[a] = ':';
					a++, b += 2;
				}
				else if (!strncmp(str + b, ":(", 2)) {
					const char *start = str + b + 2;
					const char *end = strchr(start, ')');
					size_t len;
					char *image = NULL;
					long codepoint;
					char out[3];
					size_t num;
					void *mem = NULL;
					if (end < start) {
						fprintf(stderr, "Expected closing parenthesis after :(\n");
						free(temp);
						return NULL;
					}
					len = (size_t)(end - start);
					image = malloc(sizeof(char) * (len + 1));
					strncpy(image, start, len);
					image[len] = '\0';
					if (!isHexString(image)) {
						fprintf(stderr, "Please supply a valid hexadecimal number\n");
						free(temp);
						free(image);
						return NULL;
					}
					codepoint = strtol(image, NULL, 16);
					free(image);
					if (codepoint < 0) {
						fprintf(stderr, "Code point is supposed to be positive\n");
						free(temp);
						return NULL;
					}
					num = convertCodePointToUTF8((unsigned int)codepoint, out);
					if (num == 0) {
						free(temp);
						return NULL;
					}
					size += num;
					mem = realloc(temp, size);
					if (!mem) {
						perror("realloc");
						free(temp);
						return NULL;
					}
					temp = mem;
					strncpy(temp + a, out, num);
					a += num, b += len + 3;
				}
				else if (!strncmp(str + b, ":[", 2)) {
					const char *start = str + b + 2;
					const char *end = strchr(start, ']');
					size_t len;
					char *image = NULL;
					long codepoint;
					char out[3];
					size_t num;
					void *mem = NULL;
					if (end < start) {
						fprintf(stderr, "Expected closing square bracket after :[\n");
						free(temp);
						return NULL;
					}
					len = (size_t)(end - start);
					image = malloc(sizeof(char) * (len + 1));
					strncpy(image, start, len);
					strncpy(image, start, len);
					image[len] = '\0';
					codepoint = convertNormativeNameToCodePoint(image);
					free(image);
					if (codepoint < 0) {
						fprintf(stderr, "Code point is supposed to be positive\n");
						free(temp);
						return NULL;
					}
					num = convertCodePointToUTF8((unsigned int)codepoint, out);
					size += num;
					mem = realloc(temp, size);
					if (!mem) {
						perror("realloc");
						free(temp);
						return NULL;
					}
					temp = mem;
					strncpy(temp + a, out, num);
					a += num, b += len + 3;
				}
				else if (!strncmp(str + b, ":{", 2)) {
					IdentifierNode *target = NULL;
					ValueObject *val = NULL, *use = NULL;
					/* Copy the variable name into image */
					const char *start = str + b + 2;
					const char *end = strchr(start, '}');
					size_t len;
					char *image = NULL;
					void *mem = NULL;
					if (end < start) {
						fprintf(stderr, "Expected closing curly brace after :{\n");
						free(temp);
						return NULL;
					}
					len = (size_t)(end - start);
					image = malloc(sizeof(char) * (len + 1));
					strncpy(image, start, len);
					image[len] = '\0';
					if (!strcmp(image, "IT"))
						/* Lookup implicit variable */
						val = scope->impvar;
					else {
						/* Create a new IdentifierNode
						 * structure and lookup its
						 * value */
						target = createIdentifierNode(IT_DIRECT, image, NULL, 0);
						if (!target) {
							free(temp);
							return NULL;
						}
						val = getScopeValue(scope, target);
						if (!val) {
							fprintf(stderr, "Variable does not exist at: %s\n", image);
							deleteIdentifierNode(target);
							free(temp);
							return NULL;
						}
						deleteIdentifierNode(target);
					}
					/* Cast the variable value to a string */
					if (!(use = castStringImplicit(val, scope))) {
						free(temp);
						return NULL;
					}
					/* Update the size of the new string */
					size += strlen(getString(use));
					mem = realloc(temp, size);
					if (!mem) {
						perror("realloc");
						free(temp);
					}
					temp = mem;
					/* Copy the variable string into the new string */
					strcpy(temp + a, getString(use));
					a += strlen(getString(use)), b += len + 3;
					deleteValueObject(use);
				}
				else {
					temp[a] = str[b];
					a++, b++;
				}
			}
			temp[a] = '\0';
			data = malloc(sizeof(char) * (strlen(temp) + 1));
			strcpy(data, temp);
			free(temp);
			return createStringValueObject(data);
		}
		case VT_FUNC: {
			fprintf(stderr, "Cannot cast functions to strings\n");
			return NULL;
		}
		default:
			fprintf(stderr, "Unknown value type encountered during string cast\n");
			return NULL;
	}
}

/** Interprets an implicit variable expression.
  *
  * \pre \a node was created by createExprNode(ExprType type, void *expr)
  *      where \a type is ET_IMPVAR and \a expr is NULL.
  * \pre \a scope was created by createScopeObject(ScopeObject *) and contains
  *      contents added by createScopeValue(ScopeObject *, IdentifierNode *) and
  *      contents updated by updateScopeValue(ScopeObject *, IdentifierNode *, ValueObject *).
  *
  * \note \a node is not used by this function but is still included in its
  *       prototype to allow this function to be stored in a jump table for fast
  *       execution.
  *
  * \return A pointer to a ValueObject structure containing the value of the
  *         current scope's implicit variable.
  *
  * \see interpretCastExprNode(ExprNode *, ScopeObject *)
  * \see interpretFuncCallExprNode(ExprNode *, ScopeObject *)
  * \see interpretIdentifierExprNode(ExprNode *, ScopeObject *)
  * \see interpretConstantExprNode(ExprNode *, ScopeObject *) */
ValueObject *interpretImpVarExprNode(ExprNode *node,     /**< [in] A pointer to an ExprNode structure with type set to ET_IMPVAR. */
                                     ScopeObject *scope) /**< Not used (see note). */
{
	node = NULL;
	return scope->impvar;
}

/** Interprets a cast expression.
  *
  * \pre \a node was created by createExprNode(ExprType type, void *expr)
  *      where \a type is ET_CAST and \a expr is a CastExprNode structure
  *      created by createCastExprNode(ExprNode *, TypeNode *).
  * \pre \a scope was created by createScopeObject(ScopeObject *) and contains
  *      contents added by createScopeValue(ScopeObject *, IdentifierNode *) and
  *      contents updated by updateScopeValue(ScopeObject *, IdentifierNode *, ValueObject *).
  *
  * \return A pointer to a ValueObject structure containing the result of the
  *         cast.
  *
  * \retval NULL An error occurred during interpretation.
  *
  * \see interpretImpVarExprNode(ExprNode *, ScopeObject *)
  * \see interpretFuncCallExprNode(ExprNode *, ScopeObject *)
  * \see interpretIdentifierExprNode(ExprNode *, ScopeObject *)
  * \see interpretConstantExprNode(ExprNode *, ScopeObject *) */
ValueObject *interpretCastExprNode(ExprNode *node,     /**< [in] A pointer to an ExprNode structure containing the CastExprNode structure to interpret. */
                                   ScopeObject *scope) /**< [in,out] A pointer to a ScopeObject structure to evaluate \a node under. */
{
	CastExprNode *expr = (CastExprNode *)node->expr;
	ValueObject *val = interpretExprNode(expr->target, scope);
	ValueObject *ret = NULL;
	if (!val) return NULL;
	switch(expr->newtype->type) {
		case CT_NIL:
			deleteValueObject(val);
			return createNilValueObject();
		case CT_BOOLEAN:
			ret = castBooleanExplicit(val, scope);
			deleteValueObject(val);
			return ret;
		case CT_INTEGER:
			ret = castIntegerExplicit(val, scope);
			deleteValueObject(val);
			return ret;
		case CT_FLOAT:
			ret = castFloatExplicit(val, scope);
			deleteValueObject(val);
			return ret;
		case CT_STRING:
			ret = castStringExplicit(val, scope);
			deleteValueObject(val);
			return ret;
		default:
			fprintf(stderr, "Unknown cast type\n");
			deleteValueObject(val);
			return NULL;
	}
}

/** Interprets a function call expression.
  *
  * \pre \a node was created by createExprNode(ExprType type, void *expr)
  *      where \a type is ET_FUNCCALL and \a expr is a FunctionCallExprNode
  *      structure created by createFuncCallExprNode(IdentifierNode *, IdentifierNode *, ExprNodeList *).
  * \pre \a scope was created by createScopeObject(ScopeObject *) and contains
  *      contents added by createScopeValue(ScopeObject *, IdentifierNode *) and
  *      contents updated by updateScopeValue(ScopeObject *, IdentifierNode *, ValueObject *).
  *
  * \return A pointer to a ValueObject structure containing the return value of
  *         function.
  *
  * \retval NULL An error occurred during interpretation.
  *
  * \see interpretImpVarExprNode(ExprNode *, ScopeObject *)
  * \see interpretCastExprNode(ExprNode *, ScopeObject *)
  * \see interpretIdentifierExprNode(ExprNode *, ScopeObject *)
  * \see interpretConstantExprNode(ExprNode *, ScopeObject *) */
ValueObject *interpretFuncCallExprNode(ExprNode *node,     /**< [in] A pointer to an ExprNode structure containing the FuncCallExprNode structure to interpret. */
                                       ScopeObject *scope) /**< [in,out] A pointer to a ScopeObject structure to evaluate \a node under. */
{
	FuncCallExprNode *expr = (FuncCallExprNode *)node->expr;
	unsigned int n;
	ScopeObject *outer = createScopeObject(scope);
	ValueObject *def = NULL;
	ReturnObject *retval = NULL;
	ValueObject *ret = NULL;
	if (!outer) return NULL;
	def = getScopeValue(scope, expr->name);
	if (!def || def->type != VT_FUNC) {
		IdentifierNode *id = (IdentifierNode *)(expr->name);
		char *name = resolveIdentifierName(id, scope);
		if (name) {
<<<<<<< HEAD
			fprintf(stderr, "%s:%d: undefined function at: %s\n", id->fname, id->line, name);
=======
			fprintf(stderr, "%s:%u: undefined function at: %s\n", id->fname, id->line, name);
>>>>>>> 6ebeb26d
			free(name);
		}
		deleteScopeObject(outer);
		return NULL;
	}
	/* Check for correct supplied arity */
	if (getFunction(def)->args->num != expr->args->num) {
		IdentifierNode *id = (IdentifierNode *)(expr->name);
		char *name = resolveIdentifierName(id, scope);
		if (name) {
<<<<<<< HEAD
			fprintf(stderr, "%s:%d: incorrect number of arguments supplied to: %s\n", id->fname, id->line, name);
=======
			fprintf(stderr, "%s:%u: incorrect number of arguments supplied to: %s\n", id->fname, id->line, name);
>>>>>>> 6ebeb26d
			free(name);
		}
		deleteScopeObject(outer);
		return NULL;
	}
	for (n = 0; n < getFunction(def)->args->num; n++) {
		ValueObject *val = NULL;
		if (!createScopeValue(outer, getFunction(def)->args->ids[n])) {
			deleteScopeObject(outer);
			return NULL;
		}
		if (!(val = interpretExprNode(expr->args->exprs[n], scope))) {
			deleteScopeObject(outer);
			return NULL;
		}
		if (!updateScopeValue(outer, getFunction(def)->args->ids[n], val)) {
			deleteScopeObject(outer);
			deleteValueObject(val);
			return NULL;
		}
	}
	/* \note We use interpretStmtNodeList(StmtNodeList *, ScopeObject *)
	 *       here because we want to have access to the function's ScopeObject
	 *       as we may need to retrieve the implicit variable in the case of
	 *       a default return. */
	if (!(retval = interpretStmtNodeList(getFunction(def)->body->stmts, outer))) {
		deleteScopeObject(outer);
		return NULL;
	}
	switch (retval->type) {
		case RT_DEFAULT:
			/* Extract return value */
			ret = outer->impvar;
			outer->impvar = NULL;
			break;
		case RT_BREAK:
			ret = createNilValueObject();
			break;
		case RT_RETURN:
			/* Extract return value */
			ret = retval->value;
			retval->value = NULL;
			break;
		default:
			fprintf(stderr, "Invalid return type\n");
			break;
	}
	deleteReturnObject(retval);
	deleteScopeObject(outer);
	return ret;
}

/** Interprets an identifier expression.
  *
  * \pre \a node was created by createExprNode(ExprType type, void *expr)
  *      where \a type is ET_IDENTIFIER and \a expr is an IdentifierNode
  *      structure created by createIdentifierNode(IdentifierType, void *, const char *, unsigned int).
  * \pre \a scope was created by createScopeObject(ScopeObject *) and contains
  *      contents added by createScopeValue(ScopeObject *, IdentifierNode *) and
  *      contents updated by updateScopeValue(ScopeObject *, IdentifierNode *, ValueObject *).
  *
  * \note \a scope is not used by this function but is still included in its
  *       prototype to allow this function to be stored in a jump table for fast
  *       execution.
  *
  * \return A pointer to a ValueObject structure containing the return value of
  *         function.
  *
  * \retval NULL An error occurred during interpretation.
  *
  * \see interpretImpVarExprNode(ExprNode *, ScopeObject *)
  * \see interpretCastExprNode(ExprNode *, ScopeObject *)
  * \see interpretFuncCallExprNode(ExprNode *, ScopeObject *)
  * \see interpretConstantExprNode(ExprNode *, ScopeObject *) */
ValueObject *interpretIdentifierExprNode(ExprNode *node,     /**< [in] A pointer to an ExprNode structure containing the IdentifierNode structure to interpret. */
                                         ScopeObject *scope) /**< Not used (see note). */
{
	IdentifierNode *id = NULL;
	ValueObject *val = NULL;
	id = (IdentifierNode *)(node->expr);
	val = getScopeValue(scope, id);
	if (!val) {
<<<<<<< HEAD
		char *name = resolveIdentifierName(id, scope);
		if (name) {
			fprintf(stderr, "%s:%d: variable does not exist at: %s\n", id->fname, id->line, name);
=======
		IdentifierNode *id = (IdentifierNode *)(node->expr);
		char *name = resolveIdentifierName(id, scope);
		if (name) {
			fprintf(stderr, "%s:%u: variable does not exist at: %s\n", id->fname, id->line, name);
>>>>>>> 6ebeb26d
			free(name);
		}
		return NULL;
	}
	return copyValueObject(val);
}

/** Interprets a constant expression.
  *
  * \pre \a node was created by createExprNode(ExprType type, void *expr)
  *      where \a type is ET_CONSTANT and \a expr is a ConstantNode structure
  *      created by either createBooleanConstantNode(int), createIntegerConstantNode(int),
  *      createFloatConstantNode(float), or createStringConstantNode(char *).
  * \pre \a scope was created by createScopeObject(ScopeObject *) and contains
  *      contents added by createScopeValue(ScopeObject *, IdentifierNode *) and
  *      contents updated by updateScopeValue(ScopeObject *, IdentifierNode *, ValueObject *).
  *
  * \note \a scope is not used by this function but is still included in its
  *       prototype to allow this function to be stored in a jump table for fast
  *       execution.
  *
  * \return A pointer to a ValueObject structure containing the return value of
  *         function.
  *
  * \retval NULL An error occurred during interpretation.
  *
  * \see interpretImpVarExprNode(ExprNode *, ScopeObject *)
  * \see interpretCastExprNode(ExprNode *, ScopeObject *)
  * \see interpretFuncCallExprNode(ExprNode *, ScopeObject *)
  * \see interpretIdentifierExprNode(ExprNode *, ScopeObject *) */
ValueObject *interpretConstantExprNode(ExprNode *node,     /**< [in] A pointer to an ExprNode structure containing the ConstantNode structure to interpret. */
                                       ScopeObject *scope) /**< Not used (see note). */
{
	ConstantNode *expr = (ConstantNode *)node->expr;
	scope = NULL;
	switch (expr->type) {
		case CT_NIL:
			return createNilValueObject();
		case CT_BOOLEAN:
			return createBooleanValueObject(expr->data.i);
		case CT_INTEGER:
			return createIntegerValueObject(expr->data.i);
		case CT_FLOAT:
			return createFloatValueObject(expr->data.f);
		case CT_STRING: {
			/** \note For efficiency, string interpolation should be
			  *       performed by caller because it only needs to
			  *       be performed when necessary. */
			char *str = createString(expr->data.s);
			if (!str) return NULL;
			return createStringValueObject(str);
		}
		default:
			fprintf(stderr, "Unknown constant type\n");
			return NULL;
	}
}

/** Interprets a logical NOT operation expression.
  *
  * \pre \a expr was created by createOpExprNode(OpType type, ExprNodeList *args)
  *      where \a type is OP_NOT and \a args was created by createExprNodeList(void)
  *      and populated with ExprNode structures using addExprNode(ExprNodeList *, ExprNode *).
  * \pre \a scope was created by createScopeObject(ScopeObject *) and contains
  *      contents added by createScopeValue(ScopeObject *, IdentifierNode *) and
  *      contents updated by updateScopeValue(ScopeObject *, IdentifierNode *, ValueObject *).
  *
  * \note Only the first element in \a args is considered.
  *
  * \return A pointer to a ValueObject structure containing the interpreted
  *         operation expression value.
  *
  * \retval NULL An error occurred during interpretation.
  *
  * \see interpretArithOpExprNode(OpExprNode *, ScopeObject *)
  * \see interpretBoolOpExprNode(OpExprNode *, ScopeObject *)
  * \see interpretEqualityOpExprNode(OpExprNode *, ScopeObject *)
  * \see interpretConcatOpExprNode(OpExprNode *, ScopeObject *) */
ValueObject *interpretNotOpExprNode(OpExprNode *expr,   /**< [in] A pointer to the OpExprNode structure to interpret. */
                                    ScopeObject *scope) /**< [in] A pointer to the ScopeObject structure to evaluate \a expr under. */
{
	ValueObject *val = interpretExprNode(expr->args->exprs[0], scope);
	ValueObject *use = val;
	int retval;
	unsigned short cast = 0;
	if (!val) return NULL;
	if (val->type != VT_BOOLEAN && val->type != VT_INTEGER) {
		use = castBooleanImplicit(val, scope);
		if (!use) {
			deleteValueObject(val);
			return NULL;
		}
		cast = 1;
	}
	retval = getInteger(use);
	if (cast) deleteValueObject(use);
	deleteValueObject(val);
	return createBooleanValueObject(!retval);
}

/** Adds two integers.
  *
  * \pre \a a and \a b were created by createIntegerValueObject(int).
  *
  * \return A pointer to a ValueObject structure containing the sum of the
  *         values \a a and \a b.
  *
  * \see opSubIntegerInteger(ValueObject *, ValueObject *)
  * \see opMultIntegerInteger(ValueObject *, ValueObject *)
  * \see opDivIntegerInteger(ValueObject *, ValueObject *)
  * \see opMaxIntegerInteger(ValueObject *, ValueObject *)
  * \see opMinIntegerInteger(ValueObject *, ValueObject *)
  * \see opModIntegerInteger(ValueObject *, ValueObject *) */
ValueObject *opAddIntegerInteger(ValueObject *a, /**< [in] The first term to add. */
                                 ValueObject *b) /**< [in] The second term to add. */
{
	return createIntegerValueObject(getInteger(a) + getInteger(b));
}

/** Subtracts two integers.
  *
  * \pre \a a and \a b were created by createIntegerValueObject(int).
  *
  * \return A pointer to a ValueObject structure containing the difference of
  *         the values \a a and \a b.
  *
  * \see opAddIntegerInteger(ValueObject *, ValueObject *)
  * \see opMultIntegerInteger(ValueObject *, ValueObject *)
  * \see opDivIntegerInteger(ValueObject *, ValueObject *)
  * \see opMaxIntegerInteger(ValueObject *, ValueObject *)
  * \see opMinIntegerInteger(ValueObject *, ValueObject *)
  * \see opModIntegerInteger(ValueObject *, ValueObject *) */
ValueObject *opSubIntegerInteger(ValueObject *a, /**< [in] The minuend. */
                                 ValueObject *b) /**< [in] The subtrahend. */
{
	return createIntegerValueObject(getInteger(a) - getInteger(b));
}

/** Multiplies two integers.
  *
  * \pre \a a and \a b were created by createIntegerValueObject(int).
  *
  * \return A pointer to a ValueObject structure containing the product of the
  *         values \a a and \a b.
  *
  * \see opAddIntegerInteger(ValueObject *, ValueObject *)
  * \see opSubIntegerInteger(ValueObject *, ValueObject *)
  * \see opDivIntegerInteger(ValueObject *, ValueObject *)
  * \see opMaxIntegerInteger(ValueObject *, ValueObject *)
  * \see opMinIntegerInteger(ValueObject *, ValueObject *)
  * \see opModIntegerInteger(ValueObject *, ValueObject *) */
ValueObject *opMultIntegerInteger(ValueObject *a, /**< [in] The first factor to multiply. */
                                  ValueObject *b) /**< [in] The second factor to multiply. */
{
	return createIntegerValueObject(getInteger(a) * getInteger(b));
}

/** Divides two integers.
  *
  * \pre \a a and \a b were created by createIntegerValueObject(int).
  *
  * \return A pointer to a ValueObject structure containing the quotient of the
  *         values \a a and \a b.
  *
  * \retval NULL Division by zero was attempted.
  *
  * \see opAddIntegerInteger(ValueObject *, ValueObject *)
  * \see opSubIntegerInteger(ValueObject *, ValueObject *)
  * \see opMultIntegerInteger(ValueObject *, ValueObject *)
  * \see opMaxIntegerInteger(ValueObject *, ValueObject *)
  * \see opMinIntegerInteger(ValueObject *, ValueObject *)
  * \see opModIntegerInteger(ValueObject *, ValueObject *) */
ValueObject *opDivIntegerInteger(ValueObject *a, /**< [in] The dividend. */
                                 ValueObject *b) /**< [in] The divisor. */
{
	if (getInteger(b) == 0) {
		fprintf(stderr, "Division by zero undefined\n");
		return NULL;
	}
	return createIntegerValueObject(getInteger(a) / getInteger(b));
}

/** Finds the maximum of two integers.
  *
  * \pre \a a and \a b were created by createIntegerValueObject(int).
  *
  * \return A pointer to a ValueObject structure containing the maximum of the
  *         values \a a and \a b.
  *
  * \see opAddIntegerInteger(ValueObject *, ValueObject *)
  * \see opSubIntegerInteger(ValueObject *, ValueObject *)
  * \see opMultIntegerInteger(ValueObject *, ValueObject *)
  * \see opDivIntegerInteger(ValueObject *, ValueObject *)
  * \see opMinIntegerInteger(ValueObject *, ValueObject *)
  * \see opModIntegerInteger(ValueObject *, ValueObject *) */
ValueObject *opMaxIntegerInteger(ValueObject *a, /**< [in] The first number to compare. */
                                 ValueObject *b) /**< [in] The second number to compare. */
{
	return createIntegerValueObject(getInteger(a) > getInteger(b) ? getInteger(a) : getInteger(b));
}

/** Finds the minimum of two integers.
  *
  * \pre \a a and \a b were created by createIntegerValueObject(int).
  *
  * \return A pointer to a ValueObject structure containing the minimum of the
  *         values \a a and \a b.
  *
  * \see opAddIntegerInteger(ValueObject *, ValueObject *)
  * \see opSubIntegerInteger(ValueObject *, ValueObject *)
  * \see opMultIntegerInteger(ValueObject *, ValueObject *)
  * \see opDivIntegerInteger(ValueObject *, ValueObject *)
  * \see opMaxIntegerInteger(ValueObject *, ValueObject *)
  * \see opModIntegerInteger(ValueObject *, ValueObject *) */
ValueObject *opMinIntegerInteger(ValueObject *a, /**< [in] The first number to compare. */
                                 ValueObject *b) /**< [in] The second number to compare. */
{
	return createIntegerValueObject(getInteger(a) < getInteger(b) ? getInteger(a) : getInteger(b));
}

/** Calculates the modulus of two integers.
  *
  * \pre \a a and \a b were created by createIntegerValueObject(int).
  *
  * \return A pointer to a ValueObject structure containing the modulus of the
  *         values \a a and \a b.
  *
  * \see opAddIntegerInteger(ValueObject *, ValueObject *)
  * \see opSubIntegerInteger(ValueObject *, ValueObject *)
  * \see opMultIntegerInteger(ValueObject *, ValueObject *)
  * \see opDivIntegerInteger(ValueObject *, ValueObject *)
  * \see opMaxIntegerInteger(ValueObject *, ValueObject *)
  * \see opMinIntegerInteger(ValueObject *, ValueObject *) */
ValueObject *opModIntegerInteger(ValueObject *a, /**< [in] The dividend. */
                                 ValueObject *b) /**< [in] The divisor. */
{
	if (getInteger(b) == 0) {
		fprintf(stderr, "Division by zero undefined\n");
		return NULL;
	}
	return createIntegerValueObject(getInteger(a) % getInteger(b));
}

/** Adds an integer and a float.
  *
  * \pre \a a was created by createIntegerValueObject(int) and \a b was created
  *      by createFloatValueObject(float).
  *
  * \return A pointer to a ValueObject structure containing the sum of the
  *         values \a a and \a b.
  *
  * \see opSubIntegerFloat(ValueObject *, ValueObject *)
  * \see opMultIntegerFloat(ValueObject *, ValueObject *)
  * \see opDivIntegerFloat(ValueObject *, ValueObject *)
  * \see opMaxIntegerFloat(ValueObject *, ValueObject *)
  * \see opMinIntegerFloat(ValueObject *, ValueObject *)
  * \see opModIntegerFloat(ValueObject *, ValueObject *) */
ValueObject *opAddIntegerFloat(ValueObject *a, /**< [in] The first term to add. */
                               ValueObject *b) /**< [in] The second term to add. */
{
	return createFloatValueObject((float)(getInteger(a) + getFloat(b)));
}

/** Subtracts an integer and a float.
  *
  * \pre \a a was created by createIntegerValueObject(int) and \a b was created
  *      by createFloatValueObject(float).
  *
  * \return A pointer to a ValueObject structure containing the difference of
  *         the values \a a and \a b.
  *
  * \see opAddIntegerFloat(ValueObject *, ValueObject *)
  * \see opMultIntegerFloat(ValueObject *, ValueObject *)
  * \see opDivIntegerFloat(ValueObject *, ValueObject *)
  * \see opMaxIntegerFloat(ValueObject *, ValueObject *)
  * \see opMinIntegerFloat(ValueObject *, ValueObject *)
  * \see opModIntegerFloat(ValueObject *, ValueObject *) */
ValueObject *opSubIntegerFloat(ValueObject *a, /**< [in] The minuend. */
                               ValueObject *b) /**< [in] The subtrahend. */
{
	return createFloatValueObject((float)(getInteger(a) - getFloat(b)));
}

/** Multiplies an integer and a float.
  *
  * \pre \a a was created by createIntegerValueObject(int) and \a b was created
  *      by createFloatValueObject(float).
  *
  * \return A pointer to a ValueObject structure containing the product of the
  *         values \a a and \a b.
  *
  * \see opAddIntegerFloat(ValueObject *, ValueObject *)
  * \see opSubIntegerFloat(ValueObject *, ValueObject *)
  * \see opDivIntegerFloat(ValueObject *, ValueObject *)
  * \see opMaxIntegerFloat(ValueObject *, ValueObject *)
  * \see opMinIntegerFloat(ValueObject *, ValueObject *)
  * \see opModIntegerFloat(ValueObject *, ValueObject *) */
ValueObject *opMultIntegerFloat(ValueObject *a, /**< [in] The first factor to multiply. */
                                ValueObject *b) /**< [in] The second factor to multiply. */
{
	return createFloatValueObject((float)(getInteger(a) * getFloat(b)));
}

/** Divides an integer and a float.
  *
  * \pre \a a was created by createIntegerValueObject(int) and \a b was created
  *      by createFloatValueObject(float).
  *
  * \return A pointer to a ValueObject structure containing the quotient of the
  *         values \a a and \a b.
  *
  * \retval NULL Division by zero was attempted.
  *
  * \see opAddIntegerFloat(ValueObject *, ValueObject *)
  * \see opSubIntegerFloat(ValueObject *, ValueObject *)
  * \see opMultIntegerFloat(ValueObject *, ValueObject *)
  * \see opMaxIntegerFloat(ValueObject *, ValueObject *)
  * \see opMinIntegerFloat(ValueObject *, ValueObject *)
  * \see opModIntegerFloat(ValueObject *, ValueObject *) */
ValueObject *opDivIntegerFloat(ValueObject *a, /**< [in] The dividend. */
                               ValueObject *b) /**< [in] The divisor. */
{
	if (fabs(getFloat(b) - 0.0) < FLT_EPSILON) {
		fprintf(stderr, "Division by zero undefined\n");
		return NULL;
	}
	return createFloatValueObject((float)(getInteger(a) / getFloat(b)));
}

/** Finds the maximum of an integer and a float.
  *
  * \pre \a a was created by createIntegerValueObject(int) and \a b was created
  *      by createFloatValueObject(float).
  *
  * \return A pointer to a ValueObject structure containing the maximum of the
  *         values \a a and \a b.
  *
  * \see opAddIntegerFloat(ValueObject *, ValueObject *)
  * \see opSubIntegerFloat(ValueObject *, ValueObject *)
  * \see opMultIntegerFloat(ValueObject *, ValueObject *)
  * \see opDivIntegerFloat(ValueObject *, ValueObject *)
  * \see opMinIntegerFloat(ValueObject *, ValueObject *)
  * \see opModIntegerFloat(ValueObject *, ValueObject *) */
ValueObject *opMaxIntegerFloat(ValueObject *a, /**< [in] The first number to compare. */
                               ValueObject *b) /**< [in] The second number to compare. */
{
	return createFloatValueObject((float)(getInteger(a)) > getFloat(b) ? (float)(getInteger(a)) : getFloat(b));
}

/** Finds the minimum of an integer and a float.
  *
  * \pre \a a was created by createIntegerValueObject(int) and \a b was created
  *      by createFloatValueObject(float).
  *
  * \return A pointer to a ValueObject structure containing the minimum of the
  *         values \a a and \a b.
  *
  * \see opAddIntegerFloat(ValueObject *, ValueObject *)
  * \see opSubIntegerFloat(ValueObject *, ValueObject *)
  * \see opMultIntegerFloat(ValueObject *, ValueObject *)
  * \see opDivIntegerFloat(ValueObject *, ValueObject *)
  * \see opMaxIntegerFloat(ValueObject *, ValueObject *)
  * \see opModIntegerFloat(ValueObject *, ValueObject *) */
ValueObject *opMinIntegerFloat(ValueObject *a, /**< [in] The first number to compare. */
                               ValueObject *b) /**< [in] The second number to compare. */
{
	return createFloatValueObject((float)(getInteger(a)) < getFloat(b) ? (float)(getInteger(a)) : getFloat(b));
}

/** Calculates the modulus of an integer and a float.
  *
  * \pre \a a was created by createIntegerValueObject(int) and \a b was created
  *      by createFloatValueObject(float).
  *
  * \return A pointer to a ValueObject structure containing the modulus of the
  *         values \a a and \a b.
  *
  * \see opAddIntegerFloat(ValueObject *, ValueObject *)
  * \see opSubIntegerFloat(ValueObject *, ValueObject *)
  * \see opMultIntegerFloat(ValueObject *, ValueObject *)
  * \see opDivIntegerFloat(ValueObject *, ValueObject *)
  * \see opMaxIntegerFloat(ValueObject *, ValueObject *)
  * \see opMinIntegerFloat(ValueObject *, ValueObject *) */
ValueObject *opModIntegerFloat(ValueObject *a, /**< [in] The dividend. */
                               ValueObject *b) /**< [in] The divisor. */
{
	if (fabs(getFloat(b) - 0.0) < FLT_EPSILON) {
		fprintf(stderr, "Division by zero undefined\n");
		return NULL;
	}
	return createFloatValueObject((float)(fmod((double)(getInteger(a)), getFloat(b))));
}

/** Adds a float and an integer.
  *
  * \pre \a a was created by createFloatValueObject(float) and \a b was created
  *      by createIntegerValueObject(int).
  *
  * \return A pointer to a ValueObject structure containing the sum of the
  *         values \a a and \a b.
  *
  * \see opSubFloatInteger(ValueObject *, ValueObject *)
  * \see opMultFloatInteger(ValueObject *, ValueObject *)
  * \see opDivFloatInteger(ValueObject *, ValueObject *)
  * \see opMaxFloatInteger(ValueObject *, ValueObject *)
  * \see opMinFloatInteger(ValueObject *, ValueObject *)
  * \see opModFloatInteger(ValueObject *, ValueObject *) */
ValueObject *opAddFloatInteger(ValueObject *a, /**< [in] The first term to add. */
                               ValueObject *b) /**< [in] The second term to add. */
{
	return createFloatValueObject(getFloat(a) + getInteger(b));
}

/** Subtracts a float and an integer.
  *
  * \pre \a a was created by createFloatValueObject(float) and \a b was created
  *      by createIntegerValueObject(int).
  *
  * \return A pointer to a ValueObject structure containing the difference of
  *         the values \a a and \a b.
  *
  * \see opAddFloatInteger(ValueObject *, ValueObject *)
  * \see opMultFloatInteger(ValueObject *, ValueObject *)
  * \see opDivFloatInteger(ValueObject *, ValueObject *)
  * \see opMaxFloatInteger(ValueObject *, ValueObject *)
  * \see opMinFloatInteger(ValueObject *, ValueObject *)
  * \see opModFloatInteger(ValueObject *, ValueObject *) */
ValueObject *opSubFloatInteger(ValueObject *a, /**< [in] The minuend. */
                               ValueObject *b) /**< [in] The subtrahend. */
{
	return createFloatValueObject(getFloat(a) - getInteger(b));
}

/** Multiplies a float and an integer.
  *
  * \pre \a a was created by createFloatValueObject(float) and \a b was created
  *      by createIntegerValueObject(int).
  *
  * \return A pointer to a ValueObject structure containing the product of the
  *         values \a a and \a b.
  *
  * \see opAddFloatInteger(ValueObject *, ValueObject *)
  * \see opSubFloatInteger(ValueObject *, ValueObject *)
  * \see opDivFloatInteger(ValueObject *, ValueObject *)
  * \see opMaxFloatInteger(ValueObject *, ValueObject *)
  * \see opMinFloatInteger(ValueObject *, ValueObject *)
  * \see opModFloatInteger(ValueObject *, ValueObject *) */ ValueObject *opMultFloatInteger(ValueObject *a, /**< [in] The first factor to multiply. */
                                ValueObject *b) /**< [in] The second factor to multiply. */
{
	return createFloatValueObject(getFloat(a) * getInteger(b));
}

/** Divides a float and an integer.
  *
  * \pre \a a was created by createFloatValueObject(float) and \a b was created
  *      by createIntegerValueObject(int).
  *
  * \return A pointer to a ValueObject structure containing the quotient of the
  *         values \a a and \a b.
  *
  * \retval NULL Division by zero was attempted.
  *
  * \see opAddFloatInteger(ValueObject *, ValueObject *)
  * \see opSubFloatInteger(ValueObject *, ValueObject *)
  * \see opMultFloatInteger(ValueObject *, ValueObject *)
  * \see opMaxFloatInteger(ValueObject *, ValueObject *)
  * \see opMinFloatInteger(ValueObject *, ValueObject *)
  * \see opModFloatInteger(ValueObject *, ValueObject *) */
ValueObject *opDivFloatInteger(ValueObject *a, /**< [in] The dividend. */
                               ValueObject *b) /**< [in] The divisor. */
{
	if (getInteger(b) == 0) {
		fprintf(stderr, "Division by zero undefined\n");
		return NULL;
	}
	return createFloatValueObject(getFloat(a) / getInteger(b));
}

/** Finds the maximum of a float and an integer.
  *
  * \pre \a a was created by createFloatValueObject(float) and \a b was created
  *      by createIntegerValueObject(int).
  *
  * \return A pointer to a ValueObject structure containing the maximum of the
  *         values \a a and \a b.
  *
  * \see opAddFloatInteger(ValueObject *, ValueObject *)
  * \see opSubFloatInteger(ValueObject *, ValueObject *)
  * \see opMultFloatInteger(ValueObject *, ValueObject *)
  * \see opDivFloatInteger(ValueObject *, ValueObject *)
  * \see opMinFloatInteger(ValueObject *, ValueObject *)
  * \see opModFloatInteger(ValueObject *, ValueObject *) */
ValueObject *opMaxFloatInteger(ValueObject *a, /**< [in] The first number to compare. */
                               ValueObject *b) /**< [in] The second number to compare. */
{
	return createFloatValueObject(getFloat(a) > (float)(getInteger(b)) ? getFloat(a) : (float)(getInteger(b)));
}

/** Finds the minimum of a float and an integer.
  *
  * \pre \a a was created by createFloatValueObject(float) and \a b was created
  *      by createIntegerValueObject(int).
  *
  * \return A pointer to a ValueObject structure containing the minimum of the
  *         values \a a and \a b.
  *
  * \see opAddFloatInteger(ValueObject *, ValueObject *)
  * \see opSubFloatInteger(ValueObject *, ValueObject *)
  * \see opMultFloatInteger(ValueObject *, ValueObject *)
  * \see opDivFloatInteger(ValueObject *, ValueObject *)
  * \see opMaxFloatInteger(ValueObject *, ValueObject *)
  * \see opModFloatInteger(ValueObject *, ValueObject *) */
ValueObject *opMinFloatInteger(ValueObject *a, /**< [in] The first number to compare. */
                               ValueObject *b) /**< [in] The second number to compare. */
{
	return createFloatValueObject(getFloat(a) < (float)(getInteger(b)) ? getFloat(a) : (float)(getInteger(b)));
}

/** Calculates the modulus of a float and an integer.
  *
  * \pre \a a was created by createFloatValueObject(float) and \a b was created
  *      by createIntegerValueObject(int).
  *
  * \return A pointer to a ValueObject structure containing the modulus of the
  *         values \a a and \a b.
  *
  * \see opAddFloatInteger(ValueObject *, ValueObject *)
  * \see opSubFloatInteger(ValueObject *, ValueObject *)
  * \see opMultFloatInteger(ValueObject *, ValueObject *)
  * \see opDivFloatInteger(ValueObject *, ValueObject *)
  * \see opMaxFloatInteger(ValueObject *, ValueObject *)
  * \see opMinFloatInteger(ValueObject *, ValueObject *) */
ValueObject *opModFloatInteger(ValueObject *a, /**< [in] The dividend. */
                               ValueObject *b) /**< [in] The divisor. */
{
	if (getInteger(b) == 0) {
		fprintf(stderr, "Division by zero undefined\n");
		return NULL;
	}
	return createFloatValueObject((float)(fmod(getFloat(a), (double)(getInteger(b)))));
}

/** Adds two floats.
  *
  * \pre \a a and \a b were created by createFloatValueObject(float).
  *
  * \return A pointer to a ValueObject structure containing the sum of the
  *         values \a a and \a b.
  *
  * \see opSubFloatFloat(ValueObject *, ValueObject *)
  * \see opMultFloatFloat(ValueObject *, ValueObject *)
  * \see opDivFloatFloat(ValueObject *, ValueObject *)
  * \see opMaxFloatFloat(ValueObject *, ValueObject *)
  * \see opMinFloatFloat(ValueObject *, ValueObject *)
  * \see opModFloatFloat(ValueObject *, ValueObject *) */
ValueObject *opAddFloatFloat(ValueObject *a, /**< [in] The first term to add. */
                             ValueObject *b) /**< [in] The second term to add. */
{
	return createFloatValueObject(getFloat(a) + getFloat(b));
}

/** Subtracts two floats.
  *
  * \pre \a a and \a b were created by createFloatValueObject(float).
  *
  * \return A pointer to a ValueObject structure containing the difference of
  *         the values \a a and \a b.
  *
  * \see opAddFloatFloat(ValueObject *, ValueObject *)
  * \see opMultFloatFloat(ValueObject *, ValueObject *)
  * \see opDivFloatFloat(ValueObject *, ValueObject *)
  * \see opMaxFloatFloat(ValueObject *, ValueObject *)
  * \see opMinFloatFloat(ValueObject *, ValueObject *)
  * \see opModFloatFloat(ValueObject *, ValueObject *) */
ValueObject *opSubFloatFloat(ValueObject *a, /**< [in] The minuend. */
                             ValueObject *b) /**< [in] The subtrahend. */
{
	return createFloatValueObject(getFloat(a) - getFloat(b));
}

/** Multiplies two floats.
  *
  * \pre \a a and \a b were created by createFloatValueObject(float).
  *
  * \return A pointer to a ValueObject structure containing the product of the
  *         values \a a and \a b.
  *
  * \see opAddFloatFloat(ValueObject *, ValueObject *)
  * \see opSubFloatFloat(ValueObject *, ValueObject *)
  * \see opDivFloatFloat(ValueObject *, ValueObject *)
  * \see opMaxFloatFloat(ValueObject *, ValueObject *)
  * \see opMinFloatFloat(ValueObject *, ValueObject *)
  * \see opModFloatFloat(ValueObject *, ValueObject *) */
ValueObject *opMultFloatFloat(ValueObject *a, /**< [in] The first factor to multiply. */
                              ValueObject *b) /**< [in] The second factor to multiply. */
{
	return createFloatValueObject(getFloat(a) * getFloat(b));
}

/** Divides two floats.
  *
  * \pre \a a and \a b were created by createFloatValueObject(float).
  *
  * \return A pointer to a ValueObject structure containing the quotient of the
  *         values \a a and \a b.
  *
  * \retval NULL Division by zero was attempted.
  *
  * \see opAddFloatFloat(ValueObject *, ValueObject *)
  * \see opSubFloatFloat(ValueObject *, ValueObject *)
  * \see opMultFloatFloat(ValueObject *, ValueObject *)
  * \see opMaxFloatFloat(ValueObject *, ValueObject *)
  * \see opMinFloatFloat(ValueObject *, ValueObject *)
  * \see opModFloatFloat(ValueObject *, ValueObject *) */
ValueObject *opDivFloatFloat(ValueObject *a, /**< [in] The dividend. */
                             ValueObject *b) /**< [in] The divisor. */
{
	if (fabs(getFloat(b) - 0.0) < FLT_EPSILON) {
		fprintf(stderr, "Division by zero undefined\n");
		return NULL;
	}
	return createFloatValueObject(getFloat(a) / getFloat(b));
}

/** Finds the maximum of two floats.
  *
  * \pre \a a and \a b were created by createFloatValueObject(float).
  *
  * \return A pointer to a ValueObject structure containing the maximum of the
  *         values \a a and \a b.
  *
  * \see opAddFloatFloat(ValueObject *, ValueObject *)
  * \see opSubFloatFloat(ValueObject *, ValueObject *)
  * \see opMultFloatFloat(ValueObject *, ValueObject *)
  * \see opDivFloatFloat(ValueObject *, ValueObject *)
  * \see opMinFloatFloat(ValueObject *, ValueObject *)
  * \see opModFloatFloat(ValueObject *, ValueObject *) */
ValueObject *opMaxFloatFloat(ValueObject *a, /**< [in] The first number to compare. */
                             ValueObject *b) /**< [in] The second number to compare. */
{
	return createFloatValueObject(getFloat(a) > getFloat(b) ? getFloat(a) : getFloat(b));
}

/** Finds the minimum of two floats.
  *
  * \pre \a a and \a b were created by createFloatValueObject(float).
  *
  * \return A pointer to a ValueObject structure containing the minimum of the
  *         values \a a and \a b.
  *
  * \see opAddFloatFloat(ValueObject *, ValueObject *)
  * \see opSubFloatFloat(ValueObject *, ValueObject *)
  * \see opMultFloatFloat(ValueObject *, ValueObject *)
  * \see opDivFloatFloat(ValueObject *, ValueObject *)
  * \see opMaxFloatFloat(ValueObject *, ValueObject *)
  * \see opModFloatFloat(ValueObject *, ValueObject *) */
ValueObject *opMinFloatFloat(ValueObject *a, /**< [in] The first number to compare. */
                             ValueObject *b) /**< [in] The second number to compare. */
{
	return createFloatValueObject(getFloat(a) < getFloat(b) ? getFloat(a) : getFloat(b));
}

/** Calculates the modulus of two floats.
  *
  * \pre \a a and \a b were created by createFloatValueObject(float).
  *
  * \return A pointer to a ValueObject structure containing the modulus of the
  *         values \a a and \a b.
  *
  * \see opAddFloatFloat(ValueObject *, ValueObject *)
  * \see opSubFloatFloat(ValueObject *, ValueObject *)
  * \see opMultFloatFloat(ValueObject *, ValueObject *)
  * \see opDivFloatFloat(ValueObject *, ValueObject *)
  * \see opMaxFloatFloat(ValueObject *, ValueObject *)
  * \see opMinFloatFloat(ValueObject *, ValueObject *) */
ValueObject *opModFloatFloat(ValueObject *a, /**< [in] The dividend. */
                             ValueObject *b) /**< [in] The divisor. */
{
	if (fabs(getFloat(b) - 0.0) < FLT_EPSILON) {
		fprintf(stderr, "Division by zero undefined\n");
		return NULL;
	}
	return createFloatValueObject((float)(fmod(getFloat(a), getFloat(b))));
}

/* A jump table for arithmetic operations.  The first index determines the
 * particular arithmetic operation to parform, the second index determines the
 * type of the first argument, and the third index determines the type of the
 * second object. */
static ValueObject *(*ArithOpJumpTable[7][2][2])(ValueObject *, ValueObject *) = {
	{ { opAddIntegerInteger, opAddIntegerFloat }, { opAddFloatInteger, opAddFloatFloat } },
	{ { opSubIntegerInteger, opSubIntegerFloat }, { opSubFloatInteger, opSubFloatFloat } },
	{ { opMultIntegerInteger, opMultIntegerFloat }, { opMultFloatInteger, opMultFloatFloat } },
	{ { opDivIntegerInteger, opDivIntegerFloat }, { opDivFloatInteger, opDivFloatFloat } },
	{ { opModIntegerInteger, opModIntegerFloat }, { opModFloatInteger, opModFloatFloat } },
	{ { opMaxIntegerInteger, opMaxIntegerFloat }, { opMaxFloatInteger, opMaxFloatFloat } },
	{ { opMinIntegerInteger, opMinIntegerFloat }, { opMinFloatInteger, opMinFloatFloat } }
};

/** Interprets an arithmetic operation expression.
  *
  * \pre \a expr was created by createOpExprNode(OpType type, ExprNodeList *args)
  *      where \a type is either OP_ADD, OP_SUB, OP_MULT, OP_DIV, or OP_MOD and
  *      \a args was created by createExprNodeList(void) and populated with
  *      ExprNode structures using addExprNode(ExprNodeList *, ExprNode *).
  * \pre \a scope was created by createScopeObject(ScopeObject *) and contains
  *      contents added by createScopeValue(ScopeObject *, IdentifierNode *) and
  *      contents updated by updateScopeValue(ScopeObject *, IdentifierNode *, ValueObject *).
  *
  * \note Only the first two elements in \a args are considered.
  *
  * \return A pointer to a ValueObject structure containing the interpreted
  *         operation expression value.
  *
  * \retval NULL An error occurred during interpretation.
  *
  * \see interpretNotOpExprNode(OpExprNode *, ScopeObject *)
  * \see interpretBoolOpExprNode(OpExprNode *, ScopeObject *)
  * \see interpretEqualityOpExprNode(OpExprNode *, ScopeObject *)
  * \see interpretConcatOpExprNode(OpExprNode *, ScopeObject *) */
ValueObject *interpretArithOpExprNode(OpExprNode *expr,   /**< [in] A pointer to the OpExprNode structure to interpret. */
                                      ScopeObject *scope) /**< [in] A pointer to the ScopeObject structure to evaluate \a expr under. */
{
	ValueObject *val1 = interpretExprNode(expr->args->exprs[0], scope);
	ValueObject *val2 = interpretExprNode(expr->args->exprs[1], scope);
	ValueObject *use1 = val1;
	ValueObject *use2 = val2;
	unsigned int cast1 = 0;
	unsigned int cast2 = 0;
	ValueObject *ret = NULL;
	if (!val1 || !val2) {
		deleteValueObject(val1);
		deleteValueObject(val2);
		return NULL;
	}
	/* Check if a floating point decimal string and cast */
	switch (val1->type) {
		case VT_NIL:
		case VT_BOOLEAN:
			use1 = castIntegerImplicit(val1, scope);
			if (!use1) {
				deleteValueObject(val1);
				deleteValueObject(val2);
				return NULL;
			}
			cast1 = 1;
			break;
		case VT_INTEGER:
		case VT_FLOAT:
			break;
		case VT_STRING: {
			/* Perform interpolation */
			ValueObject *interp = castStringExplicit(val1, scope);
			if (!interp) {
				deleteValueObject(val1);
				deleteValueObject(val2);
				return NULL;
			}
			if (strchr(getString(interp), '.'))
				use1 = castFloatImplicit(interp, scope);
			else
				use1 = castIntegerImplicit(interp, scope);
			deleteValueObject(interp);
			if (!use1) {
				deleteValueObject(val1);
				deleteValueObject(val2);
				return NULL;
			}
			cast1 = 1;
			break;
		}
		default:
			fprintf(stderr, "Invalid operand type\n");
	}
	switch (val2->type) {
		case VT_NIL:
		case VT_BOOLEAN:
			use2 = castIntegerImplicit(val2, scope);
			if (!use2) {
				deleteValueObject(val1);
				deleteValueObject(val2);
				if (cast1) deleteValueObject(use1);
				return NULL;
			}
			cast2 = 1;
			break;
		case VT_INTEGER:
		case VT_FLOAT:
			break;
		case VT_STRING: {
			/* Perform interpolation */
			ValueObject *interp = castStringExplicit(val2, scope);
			if (!interp) {
				deleteValueObject(val1);
				deleteValueObject(val2);
				if (cast1) deleteValueObject(use1);
				return NULL;
			}
			if (strchr(getString(interp), '.'))
				use2 = castFloatImplicit(interp, scope);
			else
				use2 = castIntegerImplicit(interp, scope);
			deleteValueObject(interp);
			if (!use2) {
				deleteValueObject(val1);
				deleteValueObject(val2);
				if (cast1) deleteValueObject(use1);
				return NULL;
			}
			cast2 = 1;
			break;
		}
		default:
			fprintf(stderr, "Invalid operand type\n");
	}
	/* Do math depending on value types */
	ret = ArithOpJumpTable[expr->type][use1->type][use2->type](use1, use2);
	/* Clean up after floating point decimal casts */
	if (cast1) deleteValueObject(use1);
	if (cast2) deleteValueObject(use2);
	deleteValueObject(val1);
	deleteValueObject(val2);
	return ret;
}

/** Interprets a boolean operation expression.
  *
  * \pre \a expr was created by createOpExprNode(OpType type, ExprNodeList *args)
  *      where \a type is either OP_AND, OP_OR, or OP_XOR and \a args was
  *      created by createExprNodeList(void) and populated with ExprNode
  *      structures using addExprNode(ExprNodeList *, ExprNode *).
  * \pre \a scope was created by createScopeObject(ScopeObject *) and contains
  *      contents added by createScopeValue(ScopeObject *, IdentifierNode *) and
  *      contents updated by updateScopeValue(ScopeObject *, IdentifierNode *, ValueObject *).
  *
  * \return A pointer to a ValueObject structure containing the interpreted
  *         operation expression value.
  *
  * \retval NULL An error occurred during interpretation.
  *
  * \see interpretArithOpExprNode(OpExprNode *, ScopeObject *)
  * \see interpretNotOpExprNode(OpExprNode *, ScopeObject *)
  * \see interpretEqualityOpExprNode(OpExprNode *, ScopeObject *)
  * \see interpretConcatOpExprNode(OpExprNode *, ScopeObject *) */
ValueObject *interpretBoolOpExprNode(OpExprNode *expr,   /**< [in] A pointer to the OpExprNode structure to interpret. */
                                     ScopeObject *scope) /**< [in] A pointer to the ScopeObject structure to evaluate \a expr under. */
{
	unsigned int n;
	int acc = 0;
	/* Proceed to apply the same operation on the accumulator for the
	 * remaining arguments. */
	for (n = 0; n < expr->args->num; n++) {
		ValueObject *val = interpretExprNode(expr->args->exprs[n], scope);
		ValueObject *use = val;
		int temp;
		unsigned int cast = 0;
		if (!val) return NULL;
		if (val->type != VT_BOOLEAN && val->type != VT_INTEGER) {
			use = castBooleanImplicit(val, scope);
			if (!use) {
				deleteValueObject(val);
				return NULL;
			}
			cast = 1;
		}
		temp = getInteger(use);
		if (cast) deleteValueObject(use);
		deleteValueObject(val);
		if (n == 0) acc = temp;
		else {
			switch (expr->type) {
				case OP_AND:
					acc &= temp;
					break;
				case OP_OR:
					acc |= temp;
					break;
				case OP_XOR:
					acc ^= temp;
					break;
				default:
					fprintf(stderr, "Invalid boolean operation type\n");
					return NULL;
			}
		}
		/** \note The specification does not say whether boolean logic
		  *       short circuits or not.  Here, we assume it does. */
		if (expr->type == OP_AND && acc == 0) break;
		else if (expr->type == OP_OR && acc == 1) break;
	}
	return createBooleanValueObject(acc);
}

/** Tests if two integers are equal.
  *
  * \pre \a a and \a b were created by createIntegerValueObject(int).
  *
  * \return A pointer to a ValueObject structure containing a boolean value
  *         indicating whether \a a is equal to \a b.
  *
  * \see opNeqIntegerInteger(ValueObject *, ValueObject *) */
ValueObject *opEqIntegerInteger(ValueObject *a, /**< [in] The first value to test. */
                                ValueObject *b) /**< [in] The second value to test. */
{
	return createBooleanValueObject(getInteger(a) == getInteger(b));
}

/** Tests if two integers are not equal.
  *
  * \pre \a a and \a b were created by createIntegerValueObject(int).
  *
  * \return A pointer to a ValueObject structure containing a boolean value
  *         indicating whether \a a is not equal to \a b.
  *
  * \see opEqIntegerInteger(ValueObject *, ValueObject *) */
ValueObject *opNeqIntegerInteger(ValueObject *a, /**< [in] The first value to test. */
                                 ValueObject *b) /**< [in] The second value to test. */
{
	return createBooleanValueObject(getInteger(a) != getInteger(b));
}

/** Tests if an integer and a float are equal.
  *
  * \pre \a a was created by createIntegerValueObject(int) and \a b was created
  *      by createFloatValueObject(float).
  *
  * \return A pointer to a ValueObject structure containing a boolean value
  *         indicating whether \a a is equal to \a b.
  *
  * \see opNeqIntegerFloat(ValueObject *, ValueObject *) */
ValueObject *opEqIntegerFloat(ValueObject *a, /**< [in] The first value to test. */
                              ValueObject *b) /**< [in] The second value to test. */
{
	return createBooleanValueObject(fabs((float)(getInteger(a)) - getFloat(b)) < FLT_EPSILON);
}

/** Tests if an integer and a float are not equal.
  *
  * \pre \a a was created by createIntegerValueObject(int) and \a b was created
  *      by createFloatValueObject(float).
  *
  * \return A pointer to a ValueObject structure containing a boolean value
  *         indicating whether \a a is not equal to \a b.
  *
  * \see opEqIntegerFloat(ValueObject *, ValueObject *) */
ValueObject *opNeqIntegerFloat(ValueObject *a, /**< [in] The first value to test. */
                               ValueObject *b) /**< [in] The second value to test. */
{
	return createBooleanValueObject(fabs((float)(getInteger(a)) - getFloat(b)) > FLT_EPSILON);
}

/** Tests if a float and an integer are equal.
  *
  * \pre \a a was created by createFloatValueObject(float) and \a b was created
  *      by createFloatValueObject(float).
  *
  * \return A pointer to a ValueObject structure containing a boolean value
  *         indicating whether \a a is equal to \a b.
  *
  * \see opNeqFloatInteger(ValueObject *, ValueObject *) */
ValueObject *opEqFloatInteger(ValueObject *a, /**< [in] The first value to test. */
                              ValueObject *b) /**< [in] The second value to test. */
{
	return createBooleanValueObject(fabs(getFloat(a) - (float)(getInteger(b))) < FLT_EPSILON);
}

/** Tests if a float and an integer are not equal.
  *
  * \pre \a a was created by createFloatValueObject(float) and \a b was created
  *      by createFloatValueObject(float).
  *
  * \return A pointer to a ValueObject structure containing a boolean value
  *         indicating whether \a a is not equal to \a b.
  *
  * \see opEqFloatInteger(ValueObject *, ValueObject *) */
ValueObject *opNeqFloatInteger(ValueObject *a, /**< [in] The first value to test. */
                               ValueObject *b) /**< [in] The second value to test. */
{
	return createBooleanValueObject(fabs(getFloat(a) - (float)(getInteger(b))) > FLT_EPSILON);
}

/** Tests if two floats are equal.
  *
  * \pre \a a and \a b were created by createFloatValueObject(float).
  *
  * \return A pointer to a ValueObject structure containing a boolean value
  *         indicating whether \a a is equal to \a b.
  *
  * \see opNeqFloatFloat(ValueObject *, ValueObject *) */
ValueObject *opEqFloatFloat(ValueObject *a, /**< [in] The first value to test. */
                            ValueObject *b) /**< [in] The second value to test. */
{
	return createBooleanValueObject(fabs(getFloat(a) - getFloat(b)) < FLT_EPSILON);
}

/** Tests if two floats are not equal.
  *
  * \pre \a a and \a b were created by createFloatValueObject(float).
  *
  * \return A pointer to a ValueObject structure containing a boolean value
  *         indicating whether \a a is not equal to \a b.
  *
  * \see opNeqFloatFloat(ValueObject *, ValueObject *) */
ValueObject *opNeqFloatFloat(ValueObject *a, /**< [in] The first value to test. */
                             ValueObject *b) /**< [in] The second value to test. */
{
	return createBooleanValueObject(fabs(getFloat(a) - getFloat(b)) > FLT_EPSILON);
}

/** Tests if two boolean values are equal.
  *
  * \pre \a a and \a b were created by createBooleanValueObject(int).
  *
  * \return A pointer to a ValueObject structure containing a boolean value
  *         indicating whether \a a is equal to \a b.
  *
  * \see opNeqBooleanBoolean(ValueObject *, ValueObject *) */
ValueObject *opEqBooleanBoolean(ValueObject *a, /**< [in] The first value to test. */
                                ValueObject *b) /**< [in] The second value to test. */
{
	return createBooleanValueObject(getInteger(a) == getInteger(b));
}

/** Tests if two boolean values are not equal.
  *
  * \pre \a a and \a b were created by createBooleanValueObject(int).
  *
  * \return A pointer to a ValueObject structure containing a boolean value
  *         indicating whether \a a is not equal to \a b.
  *
  * \see opEqBooleanBoolean(ValueObject *, ValueObject *) */
ValueObject *opNeqBooleanBoolean(ValueObject *a, /**< [in] The first value to test. */
                                 ValueObject *b) /**< [in] The second value to test. */
{
	return createBooleanValueObject(getInteger(a) != getInteger(b));
}

/** Tests if two strings are equal.
  *
  * \pre \a a and \a b were created by createStringValueObject(char *).
  *
  * \return A pointer to a ValueObject structure containing a boolean value
  *         indicating whether \a a is equal to \a b.
  *
  * \see opNeqStringString(ValueObject *, ValueObject *) */
ValueObject *opEqStringString(ValueObject *a, /**< [in] The first value to test. */
                              ValueObject *b) /**< [in] The second value to test. */
{
	return createBooleanValueObject(strcmp(getString(a), getString(b)) == 0);
}

/** Tests if two strings are not equal.
  *
  * \pre \a a and \a b were created by createStringValueObject(char *).
  *
  * \return A pointer to a ValueObject structure containing a boolean value
  *         indicating whether \a a is not equal to \a b.
  *
  * \see opEqStringString(ValueObject *, ValueObject *) */
ValueObject *opNeqStringString(ValueObject *a, /**< [in] The first value to test. */
                               ValueObject *b) /**< [in] The second value to test. */
{
	return createBooleanValueObject(strcmp(getString(a), getString(b)) != 0);
}

/** Tests if two nil values are equal.
  *
  * \note Two nil values are \b always equal, therefore \a a and \a b are not
  *       used by this function but are still included in its prototype to allow
  *       this function to be stored in a jump table for fast execution.
  *
  * \pre \a a and \a b were created by createNilValueObject(void).
  *
  * \return A pointer to a ValueObject structure containing a boolean value
  *         indicating whether \a a is equal to \a b.
  *
  * \see opNeqNilNil(ValueObject *, ValueObject *) */
ValueObject *opEqNilNil(ValueObject *a, /**< Not used (see note). */
                        ValueObject *b) /**< Not used (see note). */
{
	a = NULL;
	b = NULL;
	return createBooleanValueObject(1);
}

/** Tests if two nil values are not equal.
  *
  * \note Two nil values are \b always equal and thus \b never not equal,
  *       therefore \a a and \a b are not used by this function but are still
  *       included in its prototype to allow this function to be stored in a
  *       jump table for fast execution.
  *
  * \pre \a a and \a b were created by createNilValueObject(void).
  *
  * \return A pointer to a ValueObject structure containing a boolean value
  *         indicating whether \a a is not equal to \a b.
  *
  * \see opEqNilNil(ValueObject *, ValueObject *) */
ValueObject *opNeqNilNil(ValueObject *a, /**< Not used (see note). */
                         ValueObject *b) /**< Not used (see note). */
{
	a = NULL;
	b = NULL;
	return createBooleanValueObject(0);
}

/* A jump table for boolean operations.  The first index determines the
 * particular boolean operation to perform, the second index determines the
 * type of the first argument, and the third index determines the type of the
 * second object. */
static ValueObject *(*BoolOpJumpTable[2][5][5])(ValueObject *, ValueObject *) = {
	{ /* OP_EQ */
	              /* Integer, Float, Boolean, String, Nil */
	/* Integer */ { opEqIntegerInteger, opEqIntegerFloat, NULL, NULL, NULL },
	/* Float   */ { opEqFloatInteger, opEqFloatFloat, NULL, NULL, NULL },
	/* Boolean */ { NULL, NULL, opEqBooleanBoolean, NULL, NULL },
	/* String  */ { NULL, NULL, NULL, opEqStringString, NULL },
	/* Nil     */ { NULL, NULL, NULL, NULL, opEqNilNil }
	},
	{ /* OP_NEQ */
	              /* Integer, Float, Boolean, String, Nil */
	/* Integer */ { opNeqIntegerInteger, opNeqIntegerFloat, NULL, NULL, NULL },
	/* Float   */ { opNeqFloatInteger, opNeqFloatFloat, NULL, NULL, NULL },
	/* Boolean */ { NULL, NULL, opNeqBooleanBoolean, NULL, NULL },
	/* String  */ { NULL, NULL, NULL, opNeqStringString, NULL },
	/* Nil     */ { NULL, NULL, NULL, NULL, opNeqNilNil }
	}
};

/** Interprets an equality operation expression.
  *
  * \pre \a expr was created by createOpExprNode(OpType type, ExprNodeList *args)
  *      where \a type is either OP_EQ or OP_NEQ and \a args was created by
  *      createExprNodeList(void) and populated with ExprNode structures using
  *      addExprNode(ExprNodeList *, ExprNode *).
  * \pre \a scope was created by createScopeObject(ScopeObject *) and contains
  *      contents added by createScopeValue(ScopeObject *, IdentifierNode *) and
  *      contents updated by updateScopeValue(ScopeObject *, IdentifierNode *, ValueObject *).
  *
  * \note Only the first two elements in \a args are considered.
  *
  * \return A pointer to a ValueObject structure containing the interpreted
  *         operation expression value.
  *
  * \retval NULL An error occurred during interpretation.
  *
  * \see interpretArithOpExprNode(OpExprNode *, ScopeObject *)
  * \see interpretNotOpExprNode(OpExprNode *, ScopeObject *)
  * \see interpretBoolOpExprNode(OpExprNode *, ScopeObject *)
  * \see interpretConcatOpExprNode(OpExprNode *, ScopeObject *) */
ValueObject *interpretEqualityOpExprNode(OpExprNode *expr,   /**< [in] A pointer to the OpExprNode structure to interpret. */
                                         ScopeObject *scope) /**< [in] A pointer to the ScopeObject structure to evaluate \a expr under. */
{
	ValueObject *val1 = interpretExprNode(expr->args->exprs[0], scope);
	ValueObject *val2 = interpretExprNode(expr->args->exprs[1], scope);
	ValueObject *ret = NULL;
	if (!val1 || !val2) {
		deleteValueObject(val1);
		deleteValueObject(val2);
		return NULL;
	}
	/* Since there is no automatic casting, an equality (inequality) test
	 * against a non-number type will always fail (succeed). */
	if ((val1->type != val2->type)
			&& ((val1->type != VT_INTEGER && val1->type != VT_FLOAT)
			|| (val2->type != VT_INTEGER && val2->type != VT_FLOAT))) {
		switch (expr->type) {
			case OP_EQ:
				ret = createBooleanValueObject(0);
				break;
			case OP_NEQ:
				ret = createBooleanValueObject(1);
				break;
			default:
				fprintf(stderr, "Invalid equality operation type\n");
				deleteValueObject(val1);
				deleteValueObject(val2);
				return NULL;
		}
	}
	else
		ret = BoolOpJumpTable[expr->type - OP_EQ][val1->type][val2->type](val1, val2);
	deleteValueObject(val1);
	deleteValueObject(val2);
	return ret;
}

/** Interprets a concatenation operation expression.
  *
  * \pre \a expr was created by createOpExprNode(OpType type, ExprNodeList *args)
  *      where \a type is OP_CAT and \a args was created by createExprNodeList(void)
  *      and populated with ExprNode structures using addExprNode(ExprNodeList *, ExprNode *).
  * \pre \a scope was created by createScopeObject(ScopeObject *) and contains
  *      contents added by createScopeValue(ScopeObject *, IdentifierNode *) and
  *      contents updated by updateScopeValue(ScopeObject *, IdentifierNode *, ValueObject *).
  *
  * \return A pointer to a ValueObject structure containing the concatenation of
  *         all the arguments in \a args.
  *
  * \retval NULL An error occurred during interpretation.
  *
  * \see interpretNotOpExprNode(OpExprNode *, ScopeObject *)
  * \see interpretArithOpExprNode(OpExprNode *, ScopeObject *)
  * \see interpretBoolOpExprNode(OpExprNode *, ScopeObject *)
  * \see interpretEqualityOpExprNode(OpExprNode *, ScopeObject *) */
ValueObject *interpretConcatOpExprNode(OpExprNode *expr,   /**< [in] A pointer to the OpExprNode structure to interpret. */
                                       ScopeObject *scope) /**< [in] A pointer to the ScopeObject structure to evaluate \a expr under. */
{
	unsigned int n;
	/* Start out with the first string to concatenate. */
	ValueObject *val = interpretExprNode(expr->args->exprs[0], scope);
	ValueObject *use = castStringImplicit(val, scope);
	char *acc = NULL;
	void *mem = NULL;
	if (!val || !use) {
		deleteValueObject(val);
		deleteValueObject(use);
		return NULL;
	}
	/* Start out an accumulator with the first string. */
	mem = realloc(acc, sizeof(char) * (strlen(getString(use)) + 1));
	if (!mem) {
		perror("realloc");
		deleteValueObject(val);
		deleteValueObject(use);
		free(acc);
		return NULL;
	}
	acc = mem;
	acc[0] = '\0';
	strcat(acc, getString(use));
	deleteValueObject(val);
	deleteValueObject(use);
	for (n = 1; n < expr->args->num; n++) {
		/* Grab the next string to concatenate. */
		val = interpretExprNode(expr->args->exprs[n], scope);
		use = castStringImplicit(val, scope);
		if (!val || !use) {
			deleteValueObject(val);
			deleteValueObject(use);
			free(acc);
			return NULL;
		}
		/* Add the next string to the accumulator. */
		mem = realloc(acc, sizeof(char) * (strlen(acc) + strlen(getString(use)) + 1));
		if (!mem) {
			perror("realloc");
			deleteValueObject(val);
			deleteValueObject(use);
			free(acc);
			return NULL;
		}
		acc = mem;
		strcat(acc, getString(use));
		deleteValueObject(val);
		deleteValueObject(use);
	}
	return createStringValueObject(acc);
}

/* A jump table for operations.  The index of a function in the table is given
 * by its its index in the enumerated OpType type. */
static ValueObject *(*OpExprJumpTable[14])(OpExprNode *, ScopeObject *) = {
	interpretArithOpExprNode,
	interpretArithOpExprNode,
	interpretArithOpExprNode,
	interpretArithOpExprNode,
	interpretArithOpExprNode,
	interpretArithOpExprNode,
	interpretArithOpExprNode,
	interpretBoolOpExprNode,
	interpretBoolOpExprNode,
	interpretBoolOpExprNode,
	interpretNotOpExprNode,
	interpretEqualityOpExprNode,
	interpretEqualityOpExprNode,
	interpretConcatOpExprNode };

/** Interprets an operation expression.
  *
  * \pre \a expr was created by createOpExprNode(OpType, ExprNodeList *).
  * \pre \a scope was created by createScopeObject(ScopeObject *) and contains
  *      contents added by createScopeValue(ScopeObject *, IdentifierNode *) and
  *      contents updated by updateScopeValue(ScopeObject *, IdentifierNode *, ValueObject *).
  *
  * \return A pointer to a ValueObject structure containing the interpreted
  *         operation expression value.
  *
  * \retval NULL An error occurred during interpretation.
  *
  * \see interpretNotOpExprNode(OpExprNode *, ScopeObject *)
  * \see interpretArithOpExprNode(OpExprNode *, ScopeObject *)
  * \see interpretBoolOpExprNode(OpExprNode *, ScopeObject *)
  * \see interpretEqualityOpExprNode(OpExprNode *, ScopeObject *)
  * \see interpretConcatOpExprNode(OpExprNode *, ScopeObject *) */
ValueObject *interpretOpExprNode(ExprNode *node,     /**< [in] A pointer to an ExprNode structure to interpret. */
                                 ScopeObject *scope) /**< [in] A pointer to a ScopeObject structure to evaluate \a node under. */
{
	OpExprNode *expr = (OpExprNode *)node->expr;
	return OpExprJumpTable[expr->type](expr, scope);
}

/* A jump table for expressions.  The index of a function in the table is given
 * by its its index in the enumerated ExprType type. */
static ValueObject *(*ExprJumpTable[6])(ExprNode *, ScopeObject *) = {
	interpretCastExprNode,
	interpretConstantExprNode,
	interpretIdentifierExprNode,
	interpretFuncCallExprNode,
	interpretOpExprNode,
	interpretImpVarExprNode };

/** Interprets the contents of an ExprNode structure.
  *
  * \pre \a node was created by parseExprNode(Token ***).
  * \pre \a scope was created by createScopeObject(ScopeObject *) and contains
  *      contents added by createScopeValue(ScopeObject *, IdentifierNode *) and
  *      contents updated by updateScopeValue(ScopeObject *, IdentifierNode *, ValueObject *).
  *
  * \return A pointer to a ValueObject structure with the evaluated contents of
  *         \a node in the scope \a scope.
  *
  * \retval NULL An error occurred during interpretation.
  *
  * \see interpretStmtNode(StmtNode *, ScopeObject *)
  * \see interpretStmtNodeList(StmtNodeList *, ScopeObject *)
  * \see interpretBlockNode(BlockNode *, ScopeObject *)
  * \see interpretMainNode(MainNode *) */
ValueObject *interpretExprNode(ExprNode *node,     /**< [in] A pointer to an ExprNode structure to interpret. */
                               ScopeObject *scope) /**< [in] A pointer to a ScopeObject structure to evaluate \a node under. */
{
	return ExprJumpTable[node->type](node, scope);
}

/** Interprets a cast statement.
  *
  * \pre \a node was created by createStmtNode(StmtType type, void *stmt)
  *      where \a type is ST_CAST and \a stmt was created by createCastStmtNode(IdentifierNode *, TypeNode *).
  * \pre \a scope was created by createScopeObject(ScopeObject *) and contains
  *      contents added by createScopeValue(ScopeObject *, IdentifierNode *) and
  *      contents updated by updateScopeValue(ScopeObject *, IdentifierNode *, ValueObject *).
  *
  * \return A pointer to a ReturnObject structure with the default return value.
  *
  * \retval NULL An error occurred during interpretation.
  *
  * \see interpretPrintStmtNode(StmtNode *, ScopeObject *)
  * \see interpretInputStmtNode(StmtNode *, ScopeObject *)
  * \see interpretAssignmentStmtNode(StmtNode *, ScopeObject *)
  * \see interpretDeclarationStmtNode(StmtNode *, ScopeObject *)
  * \see interpretIfThenElseStmtNode(StmtNode *, ScopeObject *)
  * \see interpretSwitchStmtNode(StmtNode *, ScopeObject *)
  * \see interpretBreakStmtNode(StmtNode *, ScopeObject *)
  * \see interpretReturnStmtNode(StmtNode *, ScopeObject *)
  * \see interpretLoopStmtNode(StmtNode *, ScopeObject *)
  * \see interpretDeallocationStmtNode(StmtNode *, ScopeObject *)
  * \see interpretFuncDefStmtNode(StmtNode *, ScopeObject *)
  * \see interpretExprStmtNode(StmtNode *, ScopeObject *) */
ReturnObject *interpretCastStmtNode(StmtNode *node,     /**< [in] A pointer to the StmtNode structure containing the CastStmtNode structure to interpret. */
                                    ScopeObject *scope) /**< [in,out] A pointer to the ScopeObject structure to evaluate \a node under. */
{
	CastStmtNode *stmt = (CastStmtNode *)node->stmt;
	ValueObject *val = getScopeValue(scope, stmt->target);
	ValueObject *cast = NULL;
	if (!val) {
		IdentifierNode *id = (IdentifierNode *)(stmt->target);
		char *name = resolveIdentifierName(id, scope);
		if (name) {
<<<<<<< HEAD
			fprintf(stderr, "%s:%d: variable does not exist at: %s\n", id->fname, id->line, name);
=======
			fprintf(stderr, "%s:%u: variable does not exist at: %s\n", id->fname, id->line, name);
>>>>>>> 6ebeb26d
			free(name);
		}
		return NULL;
	}
	switch(stmt->newtype->type) {
		case CT_NIL:
			if (!(cast = createNilValueObject())) return NULL;
			break;
		case CT_BOOLEAN:
			if (!(cast = castBooleanExplicit(val, scope))) return NULL;
			break;
		case CT_INTEGER:
			if (!(cast = castIntegerExplicit(val, scope))) return NULL;
			break;
		case CT_FLOAT:
			if (!(cast = castFloatExplicit(val, scope))) return NULL;
			break;
		case CT_STRING:
			if (!(cast = castStringExplicit(val, scope))) return NULL;
			break;
	}
	if (!updateScopeValue(scope, stmt->target, cast)) {
		deleteValueObject(cast);
		return NULL;
	}
	return createReturnObject(RT_DEFAULT, NULL);
}

/** Interprets a print statement.
  *
  * \pre \a node was created by createStmtNode(StmtType type, void *stmt)
  *      where \a type is ST_PRINT and \a stmt was created by createPrintStmtNode(ExprNodeList *, int).
  * \pre \a scope was created by createScopeObject(ScopeObject *) and contains
  *      contents added by createScopeValue(ScopeObject *, IdentifierNode *) and
  *      contents updated by updateScopeValue(ScopeObject *, IdentifierNode *, ValueObject *).
  *
  * \return A pointer to a ReturnObject structure with the default return value.
  *
  * \retval NULL An error occurred during interpretation.
  *
  * \see interpretCastStmtNode(StmtNode *, ScopeObject *)
  * \see interpretInputStmtNode(StmtNode *, ScopeObject *)
  * \see interpretAssignmentStmtNode(StmtNode *, ScopeObject *)
  * \see interpretDeclarationStmtNode(StmtNode *, ScopeObject *)
  * \see interpretIfThenElseStmtNode(StmtNode *, ScopeObject *)
  * \see interpretSwitchStmtNode(StmtNode *, ScopeObject *)
  * \see interpretBreakStmtNode(StmtNode *, ScopeObject *)
  * \see interpretReturnStmtNode(StmtNode *, ScopeObject *)
  * \see interpretLoopStmtNode(StmtNode *, ScopeObject *)
  * \see interpretDeallocationStmtNode(StmtNode *, ScopeObject *)
  * \see interpretFuncDefStmtNode(StmtNode *, ScopeObject *)
  * \see interpretExprStmtNode(StmtNode *, ScopeObject *) */
ReturnObject *interpretPrintStmtNode(StmtNode *node,     /**< [in] A pointer to a StmtNode structure containing the PrintStmtNode structure to interpret. */
                                     ScopeObject *scope) /**< [in] A pointer to the ScopeObject structure to evaluate \a node under. */
{
	PrintStmtNode *stmt = (PrintStmtNode *)node->stmt;
	unsigned int n;
	for (n = 0; n < stmt->args->num; n++) {
		ValueObject *val = interpretExprNode(stmt->args->exprs[n], scope);
		ValueObject *use = castStringImplicit(val, scope);
		if (!val || !use) {
			deleteValueObject(val);
			deleteValueObject(use);
			return NULL;
		}
		printf("%s", getString(use));
		deleteValueObject(val);
		deleteValueObject(use);
	}
	if (!stmt->nonl)
		printf("\n");
	return createReturnObject(RT_DEFAULT, NULL);
}

/** Interprets an input statement.
  *
  * \pre \a node was created by createStmtNode(StmtType type, void *stmt) where
  *      \a type is ST_INPUT and \a stmt was created by createInputStmtNode(IdentifierNode *).
  * \pre \a scope was created by createScopeObject(ScopeObject *) and contains
  *      contents added by createScopeValue(ScopeObject *, IdentifierNode *) and
  *      contents updated by updateScopeValue(ScopeObject *, IdentifierNode *, ValueObject *).
  *
  * \return A pointer to a ReturnObject structure with the default return value.
  *
  * \retval NULL An error occurred during interpretation.
  *
  * \see interpretCastStmtNode(StmtNode *, ScopeObject *)
  * \see interpretPrintStmtNode(StmtNode *, ScopeObject *)
  * \see interpretAssignmentStmtNode(StmtNode *, ScopeObject *)
  * \see interpretDeclarationStmtNode(StmtNode *, ScopeObject *)
  * \see interpretIfThenElseStmtNode(StmtNode *, ScopeObject *)
  * \see interpretSwitchStmtNode(StmtNode *, ScopeObject *)
  * \see interpretBreakStmtNode(StmtNode *, ScopeObject *)
  * \see interpretReturnStmtNode(StmtNode *, ScopeObject *)
  * \see interpretLoopStmtNode(StmtNode *, ScopeObject *)
  * \see interpretDeallocationStmtNode(StmtNode *, ScopeObject *)
  * \see interpretFuncDefStmtNode(StmtNode *, ScopeObject *)
  * \see interpretExprStmtNode(StmtNode *, ScopeObject *) */
ReturnObject *interpretInputStmtNode(StmtNode *node,     /**< [in] A pointer to a StmtNode structure containing an InputStmtNode structure to interpret. */
                                     ScopeObject *scope) /**< [in,out] A pointer to the ScopeObject structure to evaluate \a node under. */
{
	unsigned int size = 16;
	unsigned int cur = 0;
	char *temp = malloc(sizeof(char) * size);
	int c;
	void *mem = NULL;
	InputStmtNode *stmt = (InputStmtNode *)node->stmt;
	ValueObject *val = NULL;
	while ((c = getchar())) {
		/** \note The specification is unclear as to the exact semantics
		  *       of input.  Here, we read up until the first newline or
		  *       EOF but do not store it. */
		if (c == EOF || c == (int)'\r' || c == (int)'\n') break;
		if (cur > size - 1) {
			/* Increasing buffer size. */
			size *= 2;
			mem = realloc(temp, sizeof(char) * size);
			if (!mem) {
				perror("realloc");
				free(temp);
				return NULL;
			}
			temp = mem;
		}
		temp[cur] = (char)c;
		cur++;
	}
	temp[cur] = '\0';
	val = createStringValueObject(temp);
	if (!val) {
		free(temp);
		return NULL;
	}
	if (!updateScopeValue(scope, stmt->target, val)) {
		deleteValueObject(val);
		return NULL;
	}
	return createReturnObject(RT_DEFAULT, NULL);
}

/** Interprets an assignment statement.
  *
  * \pre \a node was created by createStmtNode(StmtType type, void *stmt) where
  *      \a type is ST_ASSIGNMENT and \a stmt was created by createAssignmentStmtNode(IdentifierNode *, ExprNode *).
  * \pre \a scope was created by createScopeObject(ScopeObject *) and contains
  *      contents added by createScopeValue(ScopeObject *, IdentifierNode *) and
  *      contents updated by updateScopeValue(ScopeObject *, IdentifierNode *, ValueObject *).
  *
  * \return A pointer to a ReturnObject structure with the default return value.
  *
  * \retval NULL An error occurred during interpretation.
  *
  * \see interpretCastStmtNode(StmtNode *, ScopeObject *)
  * \see interpretPrintStmtNode(StmtNode *, ScopeObject *)
  * \see interpretInputStmtNode(StmtNode *, ScopeObject *)
  * \see interpretDeclarationStmtNode(StmtNode *, ScopeObject *)
  * \see interpretIfThenElseStmtNode(StmtNode *, ScopeObject *)
  * \see interpretSwitchStmtNode(StmtNode *, ScopeObject *)
  * \see interpretBreakStmtNode(StmtNode *, ScopeObject *)
  * \see interpretReturnStmtNode(StmtNode *, ScopeObject *)
  * \see interpretLoopStmtNode(StmtNode *, ScopeObject *)
  * \see interpretDeallocationStmtNode(StmtNode *, ScopeObject *)
  * \see interpretFuncDefStmtNode(StmtNode *, ScopeObject *)
  * \see interpretExprStmtNode(StmtNode *, ScopeObject *) */
ReturnObject *interpretAssignmentStmtNode(StmtNode *node,     /**< [in] A pointer to a StmtNode structure containing the AssignmentStmtNode structure to interpret. */
                                          ScopeObject *scope) /**< [in,out] A pointer to the ScopeObject structure to evaluate \a node under. */
{
	AssignmentStmtNode *stmt = (AssignmentStmtNode *)node->stmt;
	ValueObject *val = interpretExprNode(stmt->expr, scope);
	if (!val) return NULL;
	if (!updateScopeValue(scope, stmt->target, val)) {
		deleteValueObject(val);
		return NULL;
	}
	return createReturnObject(RT_DEFAULT, NULL);
}

/** Interprets a declaration statement.
  *
  * \pre \a node was created by createStmtNode(StmtType type, void *stmt) where
  *      \a type is ST_DECLARATION and \a stmt was created by createDeclarationStmtNode(IdentifierNode *, IdentifierNode *, ExprNode *, TypeNode *).
  * \pre \a scope was created by createScopeObject(ScopeObject *) and contains
  *      contents added by createScopeValue(ScopeObject *, IdentifierNode *) and
  *      contents updated by updateScopeValue(ScopeObject *, IdentifierNode *, ValueObject *).
  *
  * \return A pointer to a ReturnObject structure with the default return value.
  *
  * \retval NULL An error occurred during interpretation.
  *
  * \see interpretCastStmtNode(StmtNode *, ScopeObject *)
  * \see interpretPrintStmtNode(StmtNode *, ScopeObject *)
  * \see interpretInputStmtNode(StmtNode *, ScopeObject *)
  * \see interpretAssignmentStmtNode(StmtNode *, ScopeObject *)
  * \see interpretIfThenElseStmtNode(StmtNode *, ScopeObject *)
  * \see interpretSwitchStmtNode(StmtNode *, ScopeObject *)
  * \see interpretBreakStmtNode(StmtNode *, ScopeObject *)
  * \see interpretReturnStmtNode(StmtNode *, ScopeObject *)
  * \see interpretLoopStmtNode(StmtNode *, ScopeObject *)
  * \see interpretDeallocationStmtNode(StmtNode *, ScopeObject *)
  * \see interpretFuncDefStmtNode(StmtNode *, ScopeObject *)
  * \see interpretExprStmtNode(StmtNode *, ScopeObject *) */
ReturnObject *interpretDeclarationStmtNode(StmtNode *node,     /**< [in] A pointer to a StmtNode structure containing the DeclarationStmtNode structure to interpret. */
                                           ScopeObject *scope) /**< [in,out] A pointer to the ScopeObject structure to evaluate \a node under. */
{
	DeclarationStmtNode *stmt = (DeclarationStmtNode *)node->stmt;
	ValueObject *init = NULL;
	if (getLocalScopeValue(scope, stmt->target)) {
		IdentifierNode *id = (IdentifierNode *)(stmt->target);
		char *name = resolveIdentifierName(id, scope);
		if (name) {
<<<<<<< HEAD
			fprintf(stderr, "%s:%d: redefinition of existing variable at: %s\n", id->fname, id->line, name);
=======
			fprintf(stderr, "%s:%u: redefinition of existing variable at: %s\n", id->fname, id->line, name);
>>>>>>> 6ebeb26d
			free(name);
		}
		return NULL;
	}
	if (stmt->expr)
		init = interpretExprNode(stmt->expr, scope);
	else if (stmt->type) {
		switch (stmt->type->type) {
			case CT_NIL:
				init = createNilValueObject();
				break;
			case CT_BOOLEAN:
				init = createBooleanValueObject(0);
				break;
			case CT_INTEGER:
				init = createIntegerValueObject(0);
				break;
			case CT_FLOAT:
				init = createFloatValueObject(0.0);
				break;
			case CT_STRING:
				init = createStringValueObject(createString(""));
				break;
		}
	}
	else
		init = createNilValueObject();
	if (!init) return NULL;
	if (!createScopeValue(scope, stmt->target)) {
		deleteValueObject(init);
		return NULL;
	}
	if (!updateScopeValue(scope, stmt->target, init)) {
		deleteValueObject(init);
		return NULL;
	}
	return createReturnObject(RT_DEFAULT, NULL);
}

/** Interprets an if/then/else statement.
  *
  * \pre \a node was created by createStmtNode(StmtType type, void *stmt) where
  *      \a type is ST_IFTHENELSE and \a stmt was created by createIfThenElseStmtNode(BlockNode *, BlockNode *, ExprNodeList *, BlockNodeList *).
  * \pre \a scope was created by createScopeObject(ScopeObject *) and contains
  *      contents added by createScopeValue(ScopeObject *, IdentifierNode *) and
  *      contents updated by updateScopeValue(ScopeObject *, IdentifierNode *, ValueObject *).
  *
  * \return A pointer to a ReturnObject structure with the default return value.
  *
  * \retval NULL An error occurred during interpretation.
  *
  * \see interpretCastStmtNode(StmtNode *, ScopeObject *)
  * \see interpretPrintStmtNode(StmtNode *, ScopeObject *)
  * \see interpretInputStmtNode(StmtNode *, ScopeObject *)
  * \see interpretAssignmentStmtNode(StmtNode *, ScopeObject *)
  * \see interpretDeclarationStmtNode(StmtNode *, ScopeObject *)
  * \see interpretSwitchStmtNode(StmtNode *, ScopeObject *)
  * \see interpretBreakStmtNode(StmtNode *, ScopeObject *)
  * \see interpretReturnStmtNode(StmtNode *, ScopeObject *)
  * \see interpretLoopStmtNode(StmtNode *, ScopeObject *)
  * \see interpretDeallocationStmtNode(StmtNode *, ScopeObject *)
  * \see interpretFuncDefStmtNode(StmtNode *, ScopeObject *)
  * \see interpretExprStmtNode(StmtNode *, ScopeObject *) */
ReturnObject *interpretIfThenElseStmtNode(StmtNode *node,     /**< [in] A pointer to a StmtNode structure containing the IfThenElseStmtNode structure to interpret. */
                                          ScopeObject *scope) /**< [in,out] A pointer to the ScopeObject structure to evaluate \a node under. */
{
	IfThenElseStmtNode *stmt = (IfThenElseStmtNode *)node->stmt;
	ValueObject *use1 = scope->impvar;
	int use1val;
	unsigned int cast1 = 0;
	BlockNode *path = NULL;
	if (scope->impvar->type != VT_BOOLEAN && scope->impvar->type != VT_INTEGER) {
		use1 = castBooleanImplicit(scope->impvar, scope);
		if (!use1) return NULL;
		cast1 = 1;
	}
	use1val = getInteger(use1);
	if (cast1) deleteValueObject(use1);
	/* Determine which block of code to execute */
	if (use1val)
		path = stmt->yes;
	else {
		unsigned int n;
		for (n = 0; n < stmt->guards->num; n++) {
			ValueObject *val = interpretExprNode(stmt->guards->exprs[n], scope);
			ValueObject *use2 = val;
			int use2val;
			unsigned int cast2 = 0;
			if (!val) return NULL;
			if (val->type != VT_BOOLEAN && val->type != VT_INTEGER) {
				use2 = castBooleanImplicit(val, scope);
				if (!use2) {
					deleteValueObject(val);
					return NULL;
				}
				cast2 = 1;
			}
			use2val = getInteger(use2);
			deleteValueObject(val);
			if (cast2) deleteValueObject(use2);
			if (use2val) {
				path = stmt->blocks->blocks[n];
				break;
			}
		}
		/* Reached the end without satisfying any guard */
		if (n == stmt->guards->num)
			path = stmt->no;
	}
	/* Interpret a path if one was reached */
	if (path) {
		ReturnObject *r = interpretBlockNode(path, scope);
		if (!r)
			return NULL;
		/* Pass this up to the outer block to handle. */
		else if (r->type == RT_BREAK || r->type == RT_RETURN)
			return r;
		else
			deleteReturnObject(r);
	}
	return createReturnObject(RT_DEFAULT, NULL);
}

/** Interprets a switch statement.
  *
  * \note The specification is unclear as to whether guards are implicitly cast
  *       to the type of the implicit variable.  This only matters in the case
  *       that mixed guard types are present and in this code, the action that
  *       is performed is the same as the comparison operator, that is, in order
  *       for a guard to match, both its type and value must match the implicit
  *       variable.
  *
  * \pre \a node was created by createStmtNode(StmtType type, void *stmt) where
  *      \a type is ST_SWITCH and \a stmt was created by createSwitchStmtNode(ExprNodeList *, BlockNodeList *, BlockNode *).
  * \pre \a scope was created by createScopeObject(ScopeObject *) and contains
  *      contents added by createScopeValue(ScopeObject *, IdentifierNode *) and
  *      contents updated by updateScopeValue(ScopeObject *, IdentifierNode *, ValueObject *).
  *
  * \return A pointer to a ReturnObject structure with the return value after
  *         interpreting \a node in the scope \a scope.
  *
  * \retval NULL An error occurred during interpretation.
  *
  * \see interpretCastStmtNode(StmtNode *, ScopeObject *)
  * \see interpretPrintStmtNode(StmtNode *, ScopeObject *)
  * \see interpretInputStmtNode(StmtNode *, ScopeObject *)
  * \see interpretAssignmentStmtNode(StmtNode *, ScopeObject *)
  * \see interpretDeclarationStmtNode(StmtNode *, ScopeObject *)
  * \see interpretIfThenElseStmtNode(StmtNode *, ScopeObject *)
  * \see interpretBreakStmtNode(StmtNode *, ScopeObject *)
  * \see interpretReturnStmtNode(StmtNode *, ScopeObject *)
  * \see interpretLoopStmtNode(StmtNode *, ScopeObject *)
  * \see interpretDeallocationStmtNode(StmtNode *, ScopeObject *)
  * \see interpretFuncDefStmtNode(StmtNode *, ScopeObject *)
  * \see interpretExprStmtNode(StmtNode *, ScopeObject *) */
ReturnObject *interpretSwitchStmtNode(StmtNode *node,     /**< [in] A pointer to the StmtNode structure containing the SwitchStmtNode structure to interpret. */
                                      ScopeObject *scope) /**< [in,out] A pointer to the ScopeObject structure to evaluate \a node under. */
{
	SwitchStmtNode *stmt = (SwitchStmtNode *)node->stmt;
	unsigned int n;
	/* Loop over each of the guards, checking if any match the implicit
	 * variable. */
	for (n = 0; n < stmt->guards->num; n++) {
		ValueObject *use1 = scope->impvar;
		ValueObject *use2 = interpretExprNode(stmt->guards->exprs[n], scope);
		unsigned int done = 0;
		if (!use2) return NULL;
		if (use1->type == use2->type) {
			switch (use1->type) {
				case VT_NIL:
					break;
				case VT_BOOLEAN:
				case VT_INTEGER:
					if (getInteger(use1) == getInteger(use2))
						done = 1;
					break;
				case VT_FLOAT:
					if (fabs(getFloat(use1) - getFloat(use2)) < FLT_EPSILON)
						done = 1;
					break;
				case VT_STRING:
					/** \note Strings with interpolation
					  *       should have already been
					  *       checked for. */
					if (!strcmp(getString(use1), getString(use2)))
						done = 1;
					break;
				default:
					fprintf(stderr, "Invalid type\n");
					deleteValueObject(use2);
					return NULL;
			}
		}
		deleteValueObject(use2);
		if (done) break;
	}
	/* If none of the guards match and a default block exists */
	if (n == stmt->blocks->num && stmt->def) {
		ReturnObject *r = interpretBlockNode(stmt->def, scope);
		if (!r)
			return NULL;
		else if (r->type == RT_RETURN)
			return r;
		else
			deleteReturnObject(r);
	}
	else {
		/* Keep interpreting blocks starting at n until a break or
		 * return is encountered. */
		for (; n < stmt->blocks->num; n++) {
			ReturnObject *r = interpretBlockNode(stmt->blocks->blocks[n], scope);
			if (!r)
				return NULL;
			else if (r->type == RT_BREAK) {
				deleteReturnObject(r);
				break;
			}
			else if (r->type == RT_RETURN)
				return r;
			else
				deleteReturnObject(r);
		}
	}
	return createReturnObject(RT_DEFAULT, NULL);
}

/** Interprets a break statement.
  *
  * \pre \a node was created by createStmtNode(StmtType type, void *stmt) where
  *      \a type is ST_BREAK and \a stmt is NULL.
  * \pre \a scope was created by createScopeObject(ScopeObject *) and contains
  *      contents added by createScopeValue(ScopeObject *, IdentifierNode *) and
  *      contents updated by updateScopeValue(ScopeObject *, IdentifierNode *, ValueObject *).
  *
  * \note \a node and \a scope are not used by this function but are still
  *       included in its prototype to allow this function to be stored in a
  *       jump table for fast execution.
  *
  * \return A pointer to a ReturnObject structure indicating a break occurred.
  *
  * \retval NULL An error occurred during interpretation.
  *
  * \see interpretCastStmtNode(StmtNode *, ScopeObject *)
  * \see interpretPrintStmtNode(StmtNode *, ScopeObject *)
  * \see interpretInputStmtNode(StmtNode *, ScopeObject *)
  * \see interpretAssignmentStmtNode(StmtNode *, ScopeObject *)
  * \see interpretDeclarationStmtNode(StmtNode *, ScopeObject *)
  * \see interpretIfThenElseStmtNode(StmtNode *, ScopeObject *)
  * \see interpretSwitchStmtNode(StmtNode *, ScopeObject *)
  * \see interpretReturnStmtNode(StmtNode *, ScopeObject *)
  * \see interpretLoopStmtNode(StmtNode *, ScopeObject *)
  * \see interpretDeallocationStmtNode(StmtNode *, ScopeObject *)
  * \see interpretFuncDefStmtNode(StmtNode *, ScopeObject *)
  * \see interpretExprStmtNode(StmtNode *, ScopeObject *) */
ReturnObject *interpretBreakStmtNode(StmtNode *node,     /**< Not used (see note). */
                                     ScopeObject *scope) /**< Not used (see note). */
{
	node = NULL;
	scope = NULL;
	return createReturnObject(RT_BREAK, NULL);
}

/** Interprets a return statement.
  *
  * \pre \a node was created by createStmtNode(StmtType type, void *stmt) where
  *      \a type is ST_RETURN and \a stmt was created by createReturnStmtNode(ExprNode *).
  * \pre \a scope was created by createScopeObject(ScopeObject *) and contains
  *      contents added by createScopeValue(ScopeObject *, IdentifierNode *) and
  *      contents updated by updateScopeValue(ScopeObject *, IdentifierNode *, ValueObject *).
  *
  * \return A pointer to a ReturnObject structure with the return value after
  *         interpreting \a node in the scope \a scope.
  *
  * \retval NULL An error occurred during interpretation.
  *
  * \see interpretCastStmtNode(StmtNode *, ScopeObject *)
  * \see interpretPrintStmtNode(StmtNode *, ScopeObject *)
  * \see interpretInputStmtNode(StmtNode *, ScopeObject *)
  * \see interpretAssignmentStmtNode(StmtNode *, ScopeObject *)
  * \see interpretDeclarationStmtNode(StmtNode *, ScopeObject *)
  * \see interpretIfThenElseStmtNode(StmtNode *, ScopeObject *)
  * \see interpretSwitchStmtNode(StmtNode *, ScopeObject *)
  * \see interpretBreakStmtNode(StmtNode *, ScopeObject *)
  * \see interpretLoopStmtNode(StmtNode *, ScopeObject *)
  * \see interpretDeallocationStmtNode(StmtNode *, ScopeObject *)
  * \see interpretFuncDefStmtNode(StmtNode *, ScopeObject *)
  * \see interpretExprStmtNode(StmtNode *, ScopeObject *) */
ReturnObject *interpretReturnStmtNode(StmtNode *node,     /**< [in] A pointer to the StmtNode structure containing the ReturnStmtNode structure to interpret. */
                                      ScopeObject *scope) /**< [in] A pointer to the ScopeObject structure to evaluate \a node under. */
{
	/* Evaluate and return the expression. */
	ReturnStmtNode *stmt = (ReturnStmtNode *)node->stmt;
	ValueObject *value = interpretExprNode(stmt->value, scope);
	if (!value) return NULL;
	return createReturnObject(RT_RETURN, value);
}

/** Interprets a loop statement.
  *
  * \pre \a node was created by createStmtNode(StmtType type, void *stmt) where
  *      \a type is ST_LOOP and \a stmt was created by createLoopStmtNode(IdentifierNode *, IdentifierNode *, ExprNode *, ExprNode *, BlockNode *).
  * \pre \a scope was created by createScopeObject(ScopeObject *) and contains
  *      contents added by createScopeValue(ScopeObject *, IdentifierNode *) and
  *      contents updated by updateScopeValue(ScopeObject *, IdentifierNode *, ValueObject *).
  *
  * \return A pointer to a ReturnObject structure with the return value after
  *         interpreting \a node in the scope \a scope.
  *
  * \retval NULL An error occurred during interpretation.
  *
  * \see interpretCastStmtNode(StmtNode *, ScopeObject *)
  * \see interpretPrintStmtNode(StmtNode *, ScopeObject *)
  * \see interpretInputStmtNode(StmtNode *, ScopeObject *)
  * \see interpretAssignmentStmtNode(StmtNode *, ScopeObject *)
  * \see interpretDeclarationStmtNode(StmtNode *, ScopeObject *)
  * \see interpretIfThenElseStmtNode(StmtNode *, ScopeObject *)
  * \see interpretSwitchStmtNode(StmtNode *, ScopeObject *)
  * \see interpretBreakStmtNode(StmtNode *, ScopeObject *)
  * \see interpretReturnStmtNode(StmtNode *, ScopeObject *)
  * \see interpretDeallocationStmtNode(StmtNode *, ScopeObject *)
  * \see interpretFuncDefStmtNode(StmtNode *, ScopeObject *)
  * \see interpretExprStmtNode(StmtNode *, ScopeObject *) */
ReturnObject *interpretLoopStmtNode(StmtNode *node,     /**< [in] A pointer to the StmtNode structure containing the LoopStmtNode structure to interpret. */
                                    ScopeObject *scope) /**< [in,out] A pointer to the ScopeObject structure to evaluate \a node under. */
{
	LoopStmtNode *stmt = (LoopStmtNode *)node->stmt;
	ScopeObject *outer = createScopeObject(scope);
	ValueObject *var = NULL;
	if (!outer) return NULL;
	/* Create a temporary loop variable if required */
	if (stmt->var) {
		var = createScopeValue(outer, stmt->var);
		if (!var) {
			deleteScopeObject(outer);
			return NULL;
		}
		var->type = VT_INTEGER;
		var->data.i = 0;
		var->semaphore = 1;
	}
	while (1) {
		if (stmt->guard) {
			ValueObject *val = interpretExprNode(stmt->guard, outer);
			ValueObject *use = val;
			unsigned short cast = 0;
			int guardval;
			if (val->type != VT_BOOLEAN && val->type != VT_INTEGER) {
				use = castBooleanImplicit(val, scope);
				if (!use) {
					deleteScopeObject(outer);
					deleteValueObject(val);
					return NULL;
				}
				cast = 1;
			}
			guardval = getInteger(use);
			if (cast) deleteValueObject(use);
			deleteValueObject(val);
			if (guardval == 0) break;
		}
		if (stmt->body) {
			ReturnObject *result = interpretBlockNode(stmt->body, outer);
			if (!result) {
				deleteScopeObject(outer);
				return NULL;
			}
			else if (result->type == RT_BREAK) {
				deleteReturnObject(result);
				break;
			}
			else if (result->type == RT_RETURN) {
				deleteScopeObject(outer);
				return result;
			}
			else
				deleteReturnObject(result);
		}
		if (stmt->update) {
			/* A little efficiency hack: if we know the operation
			 * to perform, don't bother evaluating the ExprNode
			 * structure, just go ahead and do it to the loop
			 * variable. */
			if (stmt->update->type == ET_OP) {
				OpExprNode *op = (OpExprNode *)stmt->update->expr;
				if (op->type == OP_ADD)
					var->data.i++;
				else if (op->type == OP_SUB)
					var->data.i--;
			}
			else {
				ValueObject *update = interpretExprNode(stmt->update, outer);
				if (!update) {
					deleteScopeObject(outer);
					return NULL;
				}
				if (!updateScopeValue(outer, stmt->var, update)) {
					deleteScopeObject(outer);
					deleteValueObject(update);
					return NULL;
				}
			}
		}
	}
	deleteScopeObject(outer);
	return createReturnObject(RT_DEFAULT, NULL);
}

/** Interprets a deallocation statement.
  *
  * \pre \a node was created by createStmtNode(StmtType type, void *stmt) where
  *      \a type is ST_DEALLOCATION and \a stmt was created by createDeallocationStmtNode(IdentifierNode *).
  * \pre \a scope was created by createScopeObject(ScopeObject *) and contains
  *      contents added by createScopeValue(ScopeObject *, IdentifierNode *) and
  *      contents updated by updateScopeValue(ScopeObject *, IdentifierNode *, ValueObject *).
  *
  * \return A pointer to a ReturnObject structure with the default return value.
  *
  * \retval NULL An error occurred during interpretation.
  *
  * \see interpretCastStmtNode(StmtNode *, ScopeObject *)
  * \see interpretPrintStmtNode(StmtNode *, ScopeObject *)
  * \see interpretInputStmtNode(StmtNode *, ScopeObject *)
  * \see interpretDeclarationStmtNode(StmtNode *, ScopeObject *)
  * \see interpretIfThenElseStmtNode(StmtNode *, ScopeObject *)
  * \see interpretSwitchStmtNode(StmtNode *, ScopeObject *)
  * \see interpretBreakStmtNode(StmtNode *, ScopeObject *)
  * \see interpretReturnStmtNode(StmtNode *, ScopeObject *)
  * \see interpretLoopStmtNode(StmtNode *, ScopeObject *)
  * \see interpretFuncDefStmtNode(StmtNode *, ScopeObject *)
  * \see interpretExprStmtNode(StmtNode *, ScopeObject *) */
ReturnObject *interpretDeallocationStmtNode(StmtNode *node,     /**< [in] A pointer to a StmtNode structure containing the DeallocationStmtNode structure to interpret. */
                                            ScopeObject *scope) /**< [in,out] A pointer to the ScopeObject structure to evaluate \a node under. */
{
	DeallocationStmtNode *stmt = (DeallocationStmtNode *)node->stmt;
	if (!updateScopeValue(scope, stmt->target, NULL)) return NULL;
	/* If we want to completely remove the variable, use:
	deleteScopeValue(scope, stmt->target);
	*/
	return createReturnObject(RT_DEFAULT, NULL);
}

/** Interprets a function definition statement.
  *
  * \pre \a node was created by createStmtNode(StmtType type, void *stmt) where
  *      \a type is ST_SWITCH and \a stmt was created by createSwitchStmtNode(ExprNodeList *, BlockNodeList *, BlockNode *).
  * \pre \a scope was created by createScopeObject(ScopeObject *) and contains
  *      contents added by createScopeValue(ScopeObject *, IdentifierNode *) and
  *      contents updated by updateScopeValue(ScopeObject *, IdentifierNode *, ValueObject *).
  *
  * \note \a node and \a scope are not used by this function but are still
  *       included in its prototype to allow this function to be stored in a
  *       jump table for fast execution.
  *
  * \return A pointer to a ReturnObject structure with the default return value.
  *
  * \retval NULL An error occurred during interpretation.
  *
  * \see interpretCastStmtNode(StmtNode *, ScopeObject *)
  * \see interpretPrintStmtNode(StmtNode *, ScopeObject *)
  * \see interpretInputStmtNode(StmtNode *, ScopeObject *)
  * \see interpretAssignmentStmtNode(StmtNode *, ScopeObject *)
  * \see interpretDeclarationStmtNode(StmtNode *, ScopeObject *)
  * \see interpretIfThenElseStmtNode(StmtNode *, ScopeObject *)
  * \see interpretSwitchStmtNode(StmtNode *, ScopeObject *)
  * \see interpretBreakStmtNode(StmtNode *, ScopeObject *)
  * \see interpretReturnStmtNode(StmtNode *, ScopeObject *)
  * \see interpretLoopStmtNode(StmtNode *, ScopeObject *)
  * \see interpretDeallocationStmtNode(StmtNode *, ScopeObject *)
  * \see interpretExprStmtNode(StmtNode *, ScopeObject *) */
ReturnObject *interpretFuncDefStmtNode(StmtNode *node,     /**< Not used (see note). */
                                       ScopeObject *scope) /**< Not used (see note). */
{
	/* Add the function to the current scope */
	FuncDefStmtNode *stmt = (FuncDefStmtNode *)node->stmt;
	ValueObject *init = NULL;
	if (getLocalScopeValue(scope, stmt->name)) {
		IdentifierNode *id = (IdentifierNode *)(stmt->name);
		char *name = resolveIdentifierName(id, scope);
		if (name) {
<<<<<<< HEAD
			fprintf(stderr, "%s:%d: function name already used by existing variable at: %s\n", id->fname, id->line, name);
=======
			fprintf(stderr, "%s:%u: function name already used by existing variable at: %s\n", id->fname, id->line, name);
>>>>>>> 6ebeb26d
			free(name);
		}
		return NULL;
	}
	init = createFunctionValueObject(stmt);
	if (!init) return NULL;
	if (!createScopeValue(scope, stmt->name)) {
		deleteValueObject(init);
		return NULL;
	}
	if (!updateScopeValue(scope, stmt->name, init)) {
		deleteValueObject(init);
		return NULL;
	}
	return createReturnObject(RT_DEFAULT, NULL);
}

/** Interprets an expression statement.
  *
  * \pre \a node was created by createStmtNode(StmtType type, void *stmt) where
  *      \a type is ST_EXPR and \a stmt was created by createExprNode(ExprType, void *).
  * \pre \a scope was created by createScopeObject(ScopeObject *) and contains
  *      contents added by createScopeValue(ScopeObject *, IdentifierNode *) and
  *      contents updated by updateScopeValue(ScopeObject *, IdentifierNode *, ValueObject *).
  *
  * \return A pointer to a ReturnObject structure with the default return value.
  *
  * \retval NULL An error occurred during interpretation.
  *
  * \see interpretCastStmtNode(StmtNode *, ScopeObject *)
  * \see interpretPrintStmtNode(StmtNode *, ScopeObject *)
  * \see interpretInputStmtNode(StmtNode *, ScopeObject *)
  * \see interpretAssignmentStmtNode(StmtNode *, ScopeObject *)
  * \see interpretDeclarationStmtNode(StmtNode *, ScopeObject *)
  * \see interpretIfThenElseStmtNode(StmtNode *, ScopeObject *)
  * \see interpretSwitchStmtNode(StmtNode *, ScopeObject *)
  * \see interpretBreakStmtNode(StmtNode *, ScopeObject *)
  * \see interpretReturnStmtNode(StmtNode *, ScopeObject *)
  * \see interpretLoopStmtNode(StmtNode *, ScopeObject *)
  * \see interpretDeallocationStmtNode(StmtNode *, ScopeObject *)
  * \see interpretFuncDefStmtNode(StmtNode *, ScopeObject *) */
ReturnObject *interpretExprStmtNode(StmtNode *node,     /**< [in] A pointer to a StmtNode structure containing the ExprNode structure to interpret. */
                                    ScopeObject *scope) /**< [in,out] A pointer to the ScopeObject structure to evaluate \a node under. */
{
	/* Set the implicit variable to the result of the expression */
	ExprNode *expr = (ExprNode *)node->stmt;
	deleteValueObject(scope->impvar);
	scope->impvar = interpretExprNode(expr, scope);
	if (!scope->impvar) return NULL;
	return createReturnObject(RT_DEFAULT, NULL);
}

/* A jump table for statements.  The index of a function in the table is given
 * by its its index in the enumerated StmtType type. */
static ReturnObject *(*StmtJumpTable[13])(StmtNode *, ScopeObject *) = {
	interpretCastStmtNode,
	interpretPrintStmtNode,
	interpretInputStmtNode,
	interpretAssignmentStmtNode,
	interpretDeclarationStmtNode,
	interpretIfThenElseStmtNode,
	interpretSwitchStmtNode,
	interpretBreakStmtNode,
	interpretReturnStmtNode,
	interpretLoopStmtNode,
	interpretDeallocationStmtNode,
	interpretFuncDefStmtNode,
	interpretExprStmtNode };

/** Interprets the contents of a StmtNode structure.
  *
  * \pre \a node was created by parseStmtNode(Token ***).
  * \pre \a scope was created by createScopeObject(ScopeObject *) and contains
  *      contents added by createScopeValue(ScopeObject *, IdentifierNode *) and
  *      contents updated by updateScopeValue(ScopeObject *, IdentifierNode *, ValueObject *).
  *
  * \return A pointer to a ReturnObject structure with the return state of the
  *         interpreted \a node.
  *
  * \retval NULL An error occurred during interpretation.
  *
  * \see interpretExprNode(ExprNode *, ScopeObject *)
  * \see interpretStmtNodeList(StmtNodeList *, ScopeObject *)
  * \see interpretBlockNode(BlockNode *, ScopeObject *)
  * \see interpretMainNode(MainNode *) */
ReturnObject *interpretStmtNode(StmtNode *node,     /**< [in] A pointer to a StmtNode structure to interpret. */
                                ScopeObject *scope) /**< [in,out] A pointer to a ScopeObject structure to evaluate \a node under. */
{
	return StmtJumpTable[node->type](node, scope);
}

/** Interprets the contents of a StmtNodeList structure.
  *
  * \pre \a list was created by createStmtNodeList(void) and contains contents
  *      added by addStmtNode(StmtNodeList *, StmtNode *).
  * \pre \a scope was created by createScopeObject(ScopeObject *) and contains
  *      contents added by createScopeValue(ScopeObject *, IdentifierNode *) and
  *      contents updated by updateScopeValue(ScopeObject *, IdentifierNode *, ValueObject *).
  *
  * \return A pointer to a ReturnObject structure with the return state of the
  *         interpreted \a list.
  *
  * \retval NULL An error occurred during interpretation.
  *
  * \see interpretExprNode(ExprNode *, ScopeObject *)
  * \see interpretStmtNode(StmtNode *, ScopeObject *)
  * \see interpretBlockNode(BlockNode *, ScopeObject *)
  * \see interpretMainNode(MainNode *) */
ReturnObject *interpretStmtNodeList(StmtNodeList *list, /**< [in] A pointer to the StmtNodeList structure to interpret. */
                                    ScopeObject *scope) /**< [in,out] A pointer to the ScopeObject structure to evaluate \a list under. */
{
	ReturnObject *ret = NULL;
	unsigned int n;
	for (n = 0; n < list->num; n++) {
		ret = interpretStmtNode(list->stmts[n], scope);
		if (!ret)
			return NULL;
		else if (ret->type == RT_BREAK || ret->type == RT_RETURN)
			return ret;
		else {
			deleteReturnObject(ret);
			ret = NULL;
		}
	}
	if (!ret) ret = createReturnObject(RT_DEFAULT, NULL);
	return ret;
}

/** Interprets the contents of a BlockNode structure.
  *
  * \pre \a node was created by parseBlockNode(Token ***).
  * \pre \a scope was created by createScopeObject(ScopeObject *) and contains
  *      contents added by createScopeValue(ScopeObject *, IdentifierNode *) and
  *      contents updated by updateScopeValue(ScopeObject *, IdentifierNode *, ValueObject *).
  *
  * \return A pointer to a ReturnObject structure with the return state of the
  *         interpreted \a node.
  *
  * \retval NULL An error occurred during interpretation.
  *
  * \see interpretExprNode(ExprNode *, ScopeObject *)
  * \see interpretStmtNode(StmtNode *, ScopeObject *)
  * \see interpretStmtNodeList(StmtNodeList *, ScopeObject *)
  * \see interpretMainNode(MainNode *) */
ReturnObject *interpretBlockNode(BlockNode *node,    /**< [in] A pointer to a BlockNode structure to interpret. */
                                 ScopeObject *scope) /**< [in,out] A pointer to a ScopeObject structure to evaluate \a node under. */
{
	ReturnObject *ret = NULL;
	ScopeObject *inner = createScopeObject(scope);
	if (!inner) return NULL;
	ret = interpretStmtNodeList(node->stmts, inner);
	deleteScopeObject(inner);
	return ret;
}

/** Interprets the contents of a MainNode structure.
  *
  * \pre \a node was created by parseMainNode(Token **).
  * \pre \a scope was created by createScopeObject(ScopeObject *) and contains
  *      contents added by createScopeValue(ScopeObject *, IdentifierNode *) and
  *      contents updated by updateScopeValue(ScopeObject *, IdentifierNode *, ValueObject *).
  *
  * \return The return status of the interpreted MainNode structure.
  *
  * \retval 0 \a main was interpreted without any errors.
  * \retval 1 An error occurred while interpreting \a main.
  *
  * \see interpretExprNode(ExprNode *, ScopeObject *)
  * \see interpretStmtNode(StmtNode *, ScopeObject *)
  * \see interpretStmtNodeList(StmtNodeList *, ScopeObject *)
  * \see interpretBlockNode(BlockNode *, ScopeObject *) */
int interpretMainNode(MainNode *main) /**< [in] A pointer to the MainNode structure to interpret. */
{
	ReturnObject *ret = NULL;
	if (!main) return 1;
	ret = interpretBlockNode(main->block, NULL);
       	if (!ret) return 1;
	deleteReturnObject(ret);
	return 0;
}<|MERGE_RESOLUTION|>--- conflicted
+++ resolved
@@ -272,36 +272,7 @@
 	free(object);
 }
 
-<<<<<<< HEAD
-/** \todo Document this function */
-char *resolveIdentifierName(IdentifierNode *id,
-                            ScopeObject *scope)
-{
-	char *ret = NULL;
-	if (!id) return NULL;
-	if (id->type == IT_DIRECT) {
-		char *temp = (char *)(id->id);
-		ret = malloc(sizeof(char) * (strlen(temp) + 1));
-		strcpy(ret, temp);
-	}
-	else if (id->type == IT_INDIRECT) {
-		ExprNode *expr = (ExprNode *)(id->id);
-		ValueObject *val = interpretExprNode(expr, scope);
-		ValueObject *str = castStringExplicit(val, scope);
-		deleteValueObject(val);
-		ret = createString(getString(str));
-		deleteValueObject(str);
-	}
-	else {
-		fprintf(stderr, "%s:%d: invalid identifier type\n", id->fname, id->line);
-	}
-	return ret;
-}
-
-/** Creates a ScopeObject structure.
-=======
 /** Translates an identifier into a string naming a variable.
->>>>>>> 6ebeb26d
   *
   * \pre \a id was created by createIdentifierNode(IdentifierType, void *, const char *, unsigned int).
   * \pre \a scope was created by createScopeObject(ScopeObject *) and contains
@@ -436,16 +407,11 @@
 {
 	ScopeObject *current = scope;
 	char *name = NULL;
-<<<<<<< HEAD
-	name = resolveIdentifierName(target, scope);
-	if (!name) return NULL;
-=======
 
 	/* Look up the identifier name */
 	name = resolveIdentifierName(target, scope);
 	if (!name) return NULL;
 
->>>>>>> 6ebeb26d
 	/* Traverse upwards through scopes */
 	do {
 		unsigned int n;
@@ -482,16 +448,11 @@
 {
 	unsigned int n;
 	char *name = NULL;
-<<<<<<< HEAD
-	name = resolveIdentifierName(target, scope);
-	if (!name) return NULL;
-=======
 
 	/* Look up the identifier name */
 	name = resolveIdentifierName(target, scope);
 	if (!name) return NULL;
 
->>>>>>> 6ebeb26d
 	/* Check for value in current scope */
 	for (n = 0; n < scope->numvals; n++) {
 		if (!strcmp(scope->names[n], name)) {
@@ -525,16 +486,11 @@
 	unsigned int newnumvals = scope->numvals + 1;
 	void *mem1 = NULL, *mem2 = NULL;
 	char *name = NULL;
-<<<<<<< HEAD
-	name = resolveIdentifierName(target, scope);
-	if (!name) return NULL;
-=======
 
 	/* Look up the identifier name */
 	name = resolveIdentifierName(target, scope);
 	if (!name) return NULL;
 
->>>>>>> 6ebeb26d
 	/* Add value to local scope */
 	mem1 = realloc(scope->names, sizeof(IdentifierNode *) * newnumvals);
 	if (!mem1) {
@@ -585,16 +541,11 @@
 {
 	ScopeObject *current = scope;
 	char *name = NULL;
-<<<<<<< HEAD
-	name = resolveIdentifierName(target, scope);
-	if (!name) return NULL;
-=======
 
 	/* Look up the identifier name */
 	name = resolveIdentifierName(target, scope);
 	if (!name) return NULL;
 
->>>>>>> 6ebeb26d
 	/* Traverse upwards through scopes */
 	do {
 		unsigned int n;
@@ -613,11 +564,7 @@
 			}
 		}
 	} while ((current = current->parent));
-<<<<<<< HEAD
-	fprintf(stderr, "%s:%d: unable to store variable\n", target->fname, target->line);
-=======
 	fprintf(stderr, "%s:%u: unable to store variable at: %s\n", target->fname, target->line, name);
->>>>>>> 6ebeb26d
 	free(name);
 	return NULL;
 }
@@ -639,16 +586,11 @@
 {
 	ScopeObject *current = scope;
 	char *name = NULL;
-<<<<<<< HEAD
-	name = resolveIdentifierName(target, scope);
-	if (!name) return;
-=======
 
 	/* Look up the identifier name */
 	name = resolveIdentifierName(target, scope);
 	if (!name) return;
 
->>>>>>> 6ebeb26d
 	/* Traverse upwards through scopes */
 	do {
 		unsigned int n;
@@ -659,15 +601,8 @@
 				unsigned int newnumvals = scope->numvals - 1;
 				void *mem1 = NULL, *mem2 = NULL;
 				free(name);
-<<<<<<< HEAD
 				/* Wipe out the name and value */
 				free(current->names[n]);
-=======
-				/* Don't delete anything in the names table
-				 * because it's just pointers to IdentifierNode
-				 * structures in the parse tree. */
-				/* Wipe out the value */
->>>>>>> 6ebeb26d
 				deleteValueObject(current->values[n]);
 				/* Reorder the tables */
 				for (i = n; i < current->numvals - 1; i++) {
@@ -1423,11 +1358,7 @@
 		IdentifierNode *id = (IdentifierNode *)(expr->name);
 		char *name = resolveIdentifierName(id, scope);
 		if (name) {
-<<<<<<< HEAD
-			fprintf(stderr, "%s:%d: undefined function at: %s\n", id->fname, id->line, name);
-=======
 			fprintf(stderr, "%s:%u: undefined function at: %s\n", id->fname, id->line, name);
->>>>>>> 6ebeb26d
 			free(name);
 		}
 		deleteScopeObject(outer);
@@ -1438,11 +1369,7 @@
 		IdentifierNode *id = (IdentifierNode *)(expr->name);
 		char *name = resolveIdentifierName(id, scope);
 		if (name) {
-<<<<<<< HEAD
-			fprintf(stderr, "%s:%d: incorrect number of arguments supplied to: %s\n", id->fname, id->line, name);
-=======
 			fprintf(stderr, "%s:%u: incorrect number of arguments supplied to: %s\n", id->fname, id->line, name);
->>>>>>> 6ebeb26d
 			free(name);
 		}
 		deleteScopeObject(outer);
@@ -1520,21 +1447,12 @@
 ValueObject *interpretIdentifierExprNode(ExprNode *node,     /**< [in] A pointer to an ExprNode structure containing the IdentifierNode structure to interpret. */
                                          ScopeObject *scope) /**< Not used (see note). */
 {
-	IdentifierNode *id = NULL;
-	ValueObject *val = NULL;
-	id = (IdentifierNode *)(node->expr);
-	val = getScopeValue(scope, id);
+	ValueObject *val = getScopeValue(scope, node->expr);
 	if (!val) {
-<<<<<<< HEAD
-		char *name = resolveIdentifierName(id, scope);
-		if (name) {
-			fprintf(stderr, "%s:%d: variable does not exist at: %s\n", id->fname, id->line, name);
-=======
 		IdentifierNode *id = (IdentifierNode *)(node->expr);
 		char *name = resolveIdentifierName(id, scope);
 		if (name) {
 			fprintf(stderr, "%s:%u: variable does not exist at: %s\n", id->fname, id->line, name);
->>>>>>> 6ebeb26d
 			free(name);
 		}
 		return NULL;
@@ -2903,11 +2821,7 @@
 		IdentifierNode *id = (IdentifierNode *)(stmt->target);
 		char *name = resolveIdentifierName(id, scope);
 		if (name) {
-<<<<<<< HEAD
-			fprintf(stderr, "%s:%d: variable does not exist at: %s\n", id->fname, id->line, name);
-=======
 			fprintf(stderr, "%s:%u: variable does not exist at: %s\n", id->fname, id->line, name);
->>>>>>> 6ebeb26d
 			free(name);
 		}
 		return NULL;
@@ -3118,11 +3032,7 @@
 		IdentifierNode *id = (IdentifierNode *)(stmt->target);
 		char *name = resolveIdentifierName(id, scope);
 		if (name) {
-<<<<<<< HEAD
-			fprintf(stderr, "%s:%d: redefinition of existing variable at: %s\n", id->fname, id->line, name);
-=======
 			fprintf(stderr, "%s:%u: redefinition of existing variable at: %s\n", id->fname, id->line, name);
->>>>>>> 6ebeb26d
 			free(name);
 		}
 		return NULL;
@@ -3602,11 +3512,7 @@
 		IdentifierNode *id = (IdentifierNode *)(stmt->name);
 		char *name = resolveIdentifierName(id, scope);
 		if (name) {
-<<<<<<< HEAD
-			fprintf(stderr, "%s:%d: function name already used by existing variable at: %s\n", id->fname, id->line, name);
-=======
 			fprintf(stderr, "%s:%u: function name already used by existing variable at: %s\n", id->fname, id->line, name);
->>>>>>> 6ebeb26d
 			free(name);
 		}
 		return NULL;
